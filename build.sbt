import sbt.Tests.{Group, SubProcess}
import sbtrelease.ReleaseStateTransformations.*

import java.io.OutputStream

lazy val javaVersion = "17"

lazy val scala2_13_Version = "2.13.16"

lazy val scala3_Version = "3.3.5"

ThisBuild / scalaVersion := scala2_13_Version

lazy val settings = Seq(
  crossScalaVersions   := Seq(scala2_13_Version, scala3_Version),
  pomIncludeRepository := { _ => false },
  publishMavenStyle    := true,
  licenses += ("MIT", url("https://opensource.org/licenses/MIT")),
  organization     := "com.sageserpent",
  organizationName := "sageserpent",
  description      := "Generation of test data for parameterised testing",
  releaseCrossBuild := false, // Don't use the support for cross-building provided by `sbt-release`....
  releaseProcess := Seq[ReleaseStep](
    checkSnapshotDependencies,
    inquireVersions,
    releaseStepCommandAndRemaining(
      "+clean"
    ), // ... instead, cross-build the clean step using SBT's own mechanism ...
    releaseStepCommandAndRemaining(
      "+test"
    ), // ... and the testing step using SBT's own mechanism ...
    setReleaseVersion,
    commitReleaseVersion,
    tagRelease,
    // *DO NOT* run `+publishSigned`, `sonatypeBundleRelease` and `pushChanges`
    // - the equivalent is done on GitHub by
    // `gha-scala-library-release-workflow`.
    setNextVersion,
    commitNextVersion
  ),
  name := "americium",
  scalacOptions ++= (CrossVersion.partialVersion(
    scalaVersion.value
  ) match {
    case Some((2, _)) =>
      Seq("-Xsource:3", s"-java-output-version:$javaVersion")
    case Some((3, _)) =>
      Seq("-explain", s"-java-output-version:$javaVersion")

    case _ => Nil
  }),
  javacOptions ++= Seq("-source", javaVersion, "-target", javaVersion),
  libraryDependencies ++= (CrossVersion.partialVersion(
    scalaVersion.value
  ) match {
    case Some((2, _)) =>
      Seq(
        "com.softwaremill.magnolia1_2" %% "magnolia"      % "1.1.10",
        "org.scala-lang"                % "scala-reflect" % scalaVersion.value
      )
    case Some((3, _)) =>
      Seq("com.softwaremill.magnolia1_3" %% "magnolia" % "1.3.14")

    case _ => Seq.empty
  }),
  Test / test / logLevel := Level.Error,
  Test / testOptions += Tests.Argument(jupiterTestFramework, "-q"),
  Test / testGrouping := {
    val tests = (Test / definedTests).value

    tests
      .groupBy(_.name)
      .map { case (groupName, group) =>
        new Group(
          groupName,
          group,
          SubProcess(
            (Test / forkOptions).value
              .withRunJVMOptions(
                Vector(
                  s"-Dtrials.runDatabase=trialsRunDatabaseForGroup$groupName"
                )
              )
              .withOutputStrategy(
                OutputStrategy.CustomOutput(OutputStream.nullOutputStream)
              )
          )
        )
      }
      .toSeq
  },
  Global / concurrentRestrictions := Seq(Tags.limit(Tags.ForkedTestGroup, 6)),
  Test / fork                     := true,
  Test / testForkedParallel       := false,
  libraryDependencies += "org.typelevel" %% "cats-core"             % "2.13.0",
  libraryDependencies += "org.typelevel" %% "cats-free"             % "2.13.0",
  libraryDependencies += "org.typelevel" %% "cats-collections-core" % "0.9.9",
  libraryDependencies += "co.fs2"        %% "fs2-core"              % "3.11.0",
  libraryDependencies += "io.circe"      %% "circe-core"            % "0.14.10",
  libraryDependencies += "io.circe"      %% "circe-generic"         % "0.14.10",
  libraryDependencies += "io.circe"      %% "circe-parser"          % "0.14.10",
  libraryDependencies += "com.google.guava" % "guava"   % "33.4.0-jre",
  libraryDependencies += "com.oath.cyclops" % "cyclops" % "10.4.1",
<<<<<<< HEAD
  libraryDependencies += "org.junit.jupiter" % "junit-jupiter-params" % "5.12.0",
  libraryDependencies += "org.junit.platform" % "junit-platform-launcher" % "1.11.4",
=======
  libraryDependencies += "org.junit.jupiter" % "junit-jupiter-params" % "5.11.4",
  libraryDependencies += "org.junit.platform" % "junit-platform-launcher" % "1.12.0",
>>>>>>> a95213e9
  libraryDependencies += "org.rocksdb"        % "rocksdbjni"   % "9.10.0",
  libraryDependencies += "org.apache.commons" % "commons-text" % "1.13.0",
  libraryDependencies += "com.lihaoyi"       %% "pprint"       % "0.9.0",
  libraryDependencies += "org.typelevel"  %% "cats-laws"  % "2.13.0" % Test,
  libraryDependencies += "org.scalatest"  %% "scalatest"  % "3.2.19" % Test,
  libraryDependencies += "org.scalacheck" %% "scalacheck" % "1.18.1" % Test,
  libraryDependencies += "org.scalatestplus" %% "scalacheck-1-16" % "3.2.14.0" % Test,
  libraryDependencies += "org.mockito" % "mockito-core" % "5.15.2" % Test,
  libraryDependencies += "org.mockito" % "mockito-junit-jupiter" % "5.15.2" % Test,
  libraryDependencies += "com.github.seregamorph" % "hamcrest-more-matchers" % "1.0" % Test,
  libraryDependencies += "com.github.sbt.junit" % "jupiter-interface" % JupiterKeys.jupiterVersion.value % Test,
  libraryDependencies ++= Seq(
<<<<<<< HEAD
    "org.junit.platform" % "junit-platform-runner" % "1.11.4" % Test,
    "org.junit.jupiter"  % "junit-jupiter-engine"  % "5.12.0" % Test
=======
    "org.junit.platform" % "junit-platform-runner" % "1.12.0" % Test,
    "org.junit.jupiter"  % "junit-jupiter-engine"  % "5.11.4" % Test
>>>>>>> a95213e9
  ),
  libraryDependencies += "org.hamcrest"          % "hamcrest" % "3.0"    % Test,
  libraryDependencies += "com.eed3si9n.expecty" %% "expecty"  % "0.17.0" % Test
)

lazy val americium = (project in file("."))
  .settings(settings: _*)
  .disablePlugins(plugins.JUnitXmlReportPlugin)<|MERGE_RESOLUTION|>--- conflicted
+++ resolved
@@ -101,13 +101,8 @@
   libraryDependencies += "io.circe"      %% "circe-parser"          % "0.14.10",
   libraryDependencies += "com.google.guava" % "guava"   % "33.4.0-jre",
   libraryDependencies += "com.oath.cyclops" % "cyclops" % "10.4.1",
-<<<<<<< HEAD
   libraryDependencies += "org.junit.jupiter" % "junit-jupiter-params" % "5.12.0",
-  libraryDependencies += "org.junit.platform" % "junit-platform-launcher" % "1.11.4",
-=======
-  libraryDependencies += "org.junit.jupiter" % "junit-jupiter-params" % "5.11.4",
   libraryDependencies += "org.junit.platform" % "junit-platform-launcher" % "1.12.0",
->>>>>>> a95213e9
   libraryDependencies += "org.rocksdb"        % "rocksdbjni"   % "9.10.0",
   libraryDependencies += "org.apache.commons" % "commons-text" % "1.13.0",
   libraryDependencies += "com.lihaoyi"       %% "pprint"       % "0.9.0",
@@ -120,13 +115,8 @@
   libraryDependencies += "com.github.seregamorph" % "hamcrest-more-matchers" % "1.0" % Test,
   libraryDependencies += "com.github.sbt.junit" % "jupiter-interface" % JupiterKeys.jupiterVersion.value % Test,
   libraryDependencies ++= Seq(
-<<<<<<< HEAD
-    "org.junit.platform" % "junit-platform-runner" % "1.11.4" % Test,
+    "org.junit.platform" % "junit-platform-runner" % "1.12.0" % Test,
     "org.junit.jupiter"  % "junit-jupiter-engine"  % "5.12.0" % Test
-=======
-    "org.junit.platform" % "junit-platform-runner" % "1.12.0" % Test,
-    "org.junit.jupiter"  % "junit-jupiter-engine"  % "5.11.4" % Test
->>>>>>> a95213e9
   ),
   libraryDependencies += "org.hamcrest"          % "hamcrest" % "3.0"    % Test,
   libraryDependencies += "com.eed3si9n.expecty" %% "expecty"  % "0.17.0" % Test
