import sbt.Tests.{Group, SubProcess}
import sbtrelease.ReleaseStateTransformations.*
import xerial.sbt.Sonatype.*

import java.io.OutputStream

lazy val javaVersion = "1.9"

<<<<<<< HEAD
lazy val scala2_13_Version = "2.13.14"

lazy val scala3_Version = "3.3.3"
=======
lazy val scala2_13_Version = "2.13.12"

lazy val scala3_Version = "3.3.1"
>>>>>>> 417a1564

ThisBuild / scalaVersion := scala2_13_Version

lazy val settings = Seq(
  crossScalaVersions     := Seq(scala2_13_Version, scala3_Version),
  publishTo              := sonatypePublishToBundle.value,
  pomIncludeRepository   := { _ => false },
  sonatypeCredentialHost := "s01.oss.sonatype.org",
  publishMavenStyle      := true,
  licenses += ("MIT", url("https://opensource.org/licenses/MIT")),
  organization     := "com.sageserpent",
  organizationName := "sageserpent",
  description      := "Generation of test data for parameterised testing",
  sonatypeProjectHosting := Some(
    GitHubHosting(
      user = "sageserpent-open",
      repository = "americium",
      email = "gjmurphy1@icloud.com"
    )
  ),
  releaseCrossBuild := false, // Don't use the support for cross-building provided by `sbt-release`....
  releaseProcess := Seq[ReleaseStep](
    checkSnapshotDependencies,
    inquireVersions,
    releaseStepCommandAndRemaining(
      "+clean"
    ), // ... instead, cross-build the clean step using SBT's own mechanism ...
    releaseStepCommandAndRemaining(
      "+test"
    ), // ... and the testing step using SBT's own mechanism ...
    setReleaseVersion,
    commitReleaseVersion,
    tagRelease,
    releaseStepCommandAndRemaining(
      "+publishSigned"
    ), // ... finally the publishing step using SBT's own mechanism.
    releaseStepCommand("sonatypeBundleRelease"),
    setNextVersion,
    commitNextVersion,
    pushChanges
  ),
  name := "americium",
  scalacOptions ++= (CrossVersion.partialVersion(
    scalaVersion.value
  ) match {
    case Some((2, _)) =>
      Seq("-Xsource:3")
    case Some((3, _)) =>
      Seq("-explain")

    case _ => Nil
  }),
  javacOptions ++= Seq("-source", javaVersion, "-target", javaVersion),
  libraryDependencies ++= (CrossVersion.partialVersion(
    scalaVersion.value
  ) match {
    case Some((2, _)) =>
      Seq(
        "com.softwaremill.magnolia1_2" %% "magnolia"      % "1.1.3",
        "org.scala-lang"                % "scala-reflect" % scalaVersion.value
      )
    case Some((3, _)) =>
<<<<<<< HEAD
      Seq("com.softwaremill.magnolia1_3" %% "magnolia" % "1.3.2")
=======
      Seq("com.softwaremill.magnolia1_3" %% "magnolia" % "1.3.7")
>>>>>>> 417a1564

    case _ => Seq.empty
  }),
  testOptions += Tests.Argument(jupiterTestFramework, "-q"),
  Test / testGrouping := {
    val tests = (Test / definedTests).value

    tests
      .groupBy(_.name)
      .map { case (groupName, group) =>
        new Group(
          groupName,
          group,
          SubProcess(
            (Test / forkOptions).value
              .withRunJVMOptions(
                Vector(
                  s"-Dtrials.runDatabase=trialsRunDatabaseForGroup$groupName"
                )
              )
              .withOutputStrategy(
                OutputStrategy.CustomOutput(OutputStream.nullOutputStream)
              )
          )
        )
      }
      .toSeq
  },
  Global / concurrentRestrictions := Seq(Tags.limit(Tags.ForkedTestGroup, 6)),
  Test / fork                     := true,
  Test / testForkedParallel       := false,
  libraryDependencies += "org.typelevel" %% "cats-core"             % "2.7.0",
  libraryDependencies += "org.typelevel" %% "cats-free"             % "2.7.0",
  libraryDependencies += "org.typelevel" %% "cats-collections-core" % "0.9.3",
<<<<<<< HEAD
  libraryDependencies += "co.fs2"        %% "fs2-core"              % "3.2.14",
  libraryDependencies += "io.circe"      %% "circe-core"            % "0.14.2",
  libraryDependencies += "io.circe"      %% "circe-generic"         % "0.14.2",
  libraryDependencies += "io.circe"      %% "circe-parser"          % "0.14.2",
  libraryDependencies += "com.google.guava" % "guava"   % "32.0.1-jre",
=======
  libraryDependencies += "co.fs2"        %% "fs2-core"              % "3.2.5",
  libraryDependencies += "io.circe"      %% "circe-core"            % "0.14.2",
  libraryDependencies += "io.circe"      %% "circe-generic"         % "0.14.2",
  libraryDependencies += "io.circe"      %% "circe-parser"          % "0.14.2",
  libraryDependencies += "com.google.guava" % "guava"   % "32.0.0-jre",
>>>>>>> 417a1564
  libraryDependencies += "com.oath.cyclops" % "cyclops" % "10.4.0",
  libraryDependencies += "org.junit.jupiter" % "junit-jupiter-params" % "5.10.2",
  libraryDependencies += "org.junit.platform" % "junit-platform-launcher" % "1.10.2",
  libraryDependencies += "org.rocksdb"        % "rocksdbjni"   % "7.1.1",
  libraryDependencies += "org.apache.commons" % "commons-text" % "1.10.0",
  libraryDependencies += ("com.github.cb372" %% "scalacache-caffeine" % "0.28.0") cross CrossVersion.for3Use2_13,
  libraryDependencies += "com.lihaoyi"    %% "pprint"     % "0.8.1",
  libraryDependencies += "org.typelevel"  %% "cats-laws"  % "2.7.0"  % Test,
  libraryDependencies += "org.scalatest"  %% "scalatest"  % "3.2.9"  % Test,
  libraryDependencies += "org.scalacheck" %% "scalacheck" % "1.15.4" % Test,
  libraryDependencies += "org.scalatestplus" %% "scalacheck-1-15" % "3.2.9.0" % Test,
  libraryDependencies += "org.mockito" % "mockito-core" % "4.2.0" % Test,
  libraryDependencies += "org.mockito" % "mockito-junit-jupiter" % "4.2.0" % Test,
  libraryDependencies += "com.github.seregamorph" % "hamcrest-more-matchers" % "0.1" % Test,
  libraryDependencies += "com.github.sbt.junit" % "jupiter-interface" % JupiterKeys.jupiterVersion.value % Test,
  libraryDependencies ++= Seq(
    "org.junit.platform" % "junit-platform-runner" % "1.10.2" % Test,
    "org.junit.jupiter"  % "junit-jupiter-engine"  % "5.10.2" % Test
  ),
  libraryDependencies += "org.hamcrest"          % "hamcrest" % "2.2"    % Test,
  libraryDependencies += "com.eed3si9n.expecty" %% "expecty"  % "0.16.0" % Test
)

lazy val americium = (project in file(".")).settings(settings: _*)<|MERGE_RESOLUTION|>--- conflicted
+++ resolved
@@ -6,15 +6,9 @@
 
 lazy val javaVersion = "1.9"
 
-<<<<<<< HEAD
 lazy val scala2_13_Version = "2.13.14"
 
 lazy val scala3_Version = "3.3.3"
-=======
-lazy val scala2_13_Version = "2.13.12"
-
-lazy val scala3_Version = "3.3.1"
->>>>>>> 417a1564
 
 ThisBuild / scalaVersion := scala2_13_Version
 
@@ -77,11 +71,7 @@
         "org.scala-lang"                % "scala-reflect" % scalaVersion.value
       )
     case Some((3, _)) =>
-<<<<<<< HEAD
-      Seq("com.softwaremill.magnolia1_3" %% "magnolia" % "1.3.2")
-=======
       Seq("com.softwaremill.magnolia1_3" %% "magnolia" % "1.3.7")
->>>>>>> 417a1564
 
     case _ => Seq.empty
   }),
@@ -116,19 +106,11 @@
   libraryDependencies += "org.typelevel" %% "cats-core"             % "2.7.0",
   libraryDependencies += "org.typelevel" %% "cats-free"             % "2.7.0",
   libraryDependencies += "org.typelevel" %% "cats-collections-core" % "0.9.3",
-<<<<<<< HEAD
   libraryDependencies += "co.fs2"        %% "fs2-core"              % "3.2.14",
   libraryDependencies += "io.circe"      %% "circe-core"            % "0.14.2",
   libraryDependencies += "io.circe"      %% "circe-generic"         % "0.14.2",
   libraryDependencies += "io.circe"      %% "circe-parser"          % "0.14.2",
   libraryDependencies += "com.google.guava" % "guava"   % "32.0.1-jre",
-=======
-  libraryDependencies += "co.fs2"        %% "fs2-core"              % "3.2.5",
-  libraryDependencies += "io.circe"      %% "circe-core"            % "0.14.2",
-  libraryDependencies += "io.circe"      %% "circe-generic"         % "0.14.2",
-  libraryDependencies += "io.circe"      %% "circe-parser"          % "0.14.2",
-  libraryDependencies += "com.google.guava" % "guava"   % "32.0.0-jre",
->>>>>>> 417a1564
   libraryDependencies += "com.oath.cyclops" % "cyclops" % "10.4.0",
   libraryDependencies += "org.junit.jupiter" % "junit-jupiter-params" % "5.10.2",
   libraryDependencies += "org.junit.platform" % "junit-platform-launcher" % "1.10.2",
