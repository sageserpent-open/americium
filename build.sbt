import sbt.Tests.{Group, SubProcess}
import sbtrelease.ReleaseStateTransformations.*

import java.io.OutputStream

lazy val javaVersion = "17"

lazy val scala2_13_Version = "2.13.16"

lazy val scala3_Version = "3.3.6"

ThisBuild / scalaVersion := scala2_13_Version

lazy val settings = Seq(
  crossScalaVersions   := Seq(scala2_13_Version, scala3_Version),
  pomIncludeRepository := { _ => false },
  publishMavenStyle    := true,
  licenses += ("MIT", url("https://opensource.org/licenses/MIT")),
  organization     := "com.sageserpent",
  organizationName := "sageserpent",
  description      := "Generation of test data for parameterised testing",
  releaseCrossBuild := false, // Don't use the support for cross-building provided by `sbt-release`....
  releaseProcess := Seq[ReleaseStep](
    checkSnapshotDependencies,
    inquireVersions,
    releaseStepCommandAndRemaining(
      "+clean"
    ), // ... instead, cross-build the clean step using SBT's own mechanism ...
    releaseStepCommandAndRemaining(
      "+test"
    ), // ... and the testing step using SBT's own mechanism ...
    setReleaseVersion,
    commitReleaseVersion,
    tagRelease,
    // *DO NOT* run `+publishSigned`, `sonatypeBundleRelease` and `pushChanges`
    // - the equivalent is done on GitHub by
    // `gha-scala-library-release-workflow`.
    setNextVersion,
    commitNextVersion
  ),
  name := "americium",
  scalacOptions ++= (CrossVersion.partialVersion(
    scalaVersion.value
  ) match {
    case Some((2, _)) =>
      Seq("-Xsource:3", s"-java-output-version:$javaVersion")
    case Some((3, _)) =>
      Seq("-explain", s"-java-output-version:$javaVersion")

    case _ => Nil
  }),
  javacOptions ++= Seq("-source", javaVersion, "-target", javaVersion),
  libraryDependencies ++= (CrossVersion.partialVersion(
    scalaVersion.value
  ) match {
    case Some((2, _)) =>
      Seq(
        "com.softwaremill.magnolia1_2" %% "magnolia"      % "1.1.10",
        "org.scala-lang"                % "scala-reflect" % scalaVersion.value
      )
    case Some((3, _)) =>
      Seq("com.softwaremill.magnolia1_3" %% "magnolia" % "1.3.18")

    case _ => Seq.empty
  }),
  Test / test / logLevel := Level.Error,
  Test / testOptions += Tests.Argument(jupiterTestFramework, "-q"),
  Test / testGrouping := {
    val tests = (Test / definedTests).value

    tests
      .groupBy(_.name)
      .map { case (groupName, group) =>
        new Group(
          groupName,
          group,
          SubProcess(
            (Test / forkOptions).value
              .withRunJVMOptions(
                Vector(
                  s"-Dtrials.runDatabase=trialsRunDatabaseForGroup$groupName"
                )
              )
              .withOutputStrategy(
                OutputStrategy.CustomOutput(OutputStream.nullOutputStream)
              )
          )
        )
      }
      .toSeq
  },
  Global / concurrentRestrictions := Seq(Tags.limit(Tags.ForkedTestGroup, 6)),
  Test / fork                     := true,
  Test / testForkedParallel       := false,
  libraryDependencies += "org.typelevel" %% "cats-core"             % "2.13.0",
  libraryDependencies += "org.typelevel" %% "cats-free"             % "2.13.0",
  libraryDependencies += "org.typelevel" %% "cats-collections-core" % "0.9.10",
  libraryDependencies += "co.fs2"        %% "fs2-core"              % "3.12.0",
  libraryDependencies += "io.circe"      %% "circe-core"            % "0.14.14",
  libraryDependencies += "io.circe"      %% "circe-generic"         % "0.14.14",
  libraryDependencies += "io.circe"      %% "circe-parser"          % "0.14.14",
  libraryDependencies += "com.google.guava" % "guava"   % "33.4.8-jre",
  libraryDependencies += "com.oath.cyclops" % "cyclops" % "10.4.1",
  libraryDependencies ++= Seq(
    "org.junit.jupiter" % "junit-jupiter-params" % JupiterKeys.junitJupiterVersion.value,
    "org.junit.platform" % "junit-platform-launcher" % JupiterKeys.junitPlatformVersion.value
  ),
  libraryDependencies += "org.rocksdb"        % "rocksdbjni"   % "10.2.1",
<<<<<<< HEAD
  libraryDependencies += "org.apache.commons" % "commons-text" % "1.13.1",
  libraryDependencies += "com.lihaoyi"       %% "pprint"       % "0.9.3",
=======
  libraryDependencies += "org.apache.commons" % "commons-text" % "1.14.0",
  libraryDependencies += "com.lihaoyi"       %% "pprint"       % "0.9.0",
>>>>>>> 86c7ad28
  libraryDependencies += "org.typelevel"  %% "cats-laws"  % "2.13.0" % Test,
  libraryDependencies += "org.scalatest"  %% "scalatest"  % "3.2.19" % Test,
  libraryDependencies += "org.scalacheck" %% "scalacheck" % "1.18.1" % Test,
  libraryDependencies += "org.scalatestplus" %% "scalacheck-1-16" % "3.2.14.0" % Test,
  libraryDependencies += "org.mockito" % "mockito-core" % "5.18.0" % Test,
  libraryDependencies += "org.mockito" % "mockito-junit-jupiter" % "5.18.0" % Test,
  libraryDependencies += "com.github.seregamorph" % "hamcrest-more-matchers" % "1.0" % Test,
  libraryDependencies += "com.github.sbt.junit" % "jupiter-interface" % JupiterKeys.jupiterVersion.value % Test,
  libraryDependencies ++= Seq(
    "org.junit.jupiter" % "junit-jupiter-engine" % JupiterKeys.junitJupiterVersion.value % Test,
    "org.junit.platform" % "junit-platform-runner" % JupiterKeys.junitPlatformVersion.value % Test
  ),
  libraryDependencies += "org.hamcrest"          % "hamcrest" % "3.0"    % Test,
  libraryDependencies += "com.eed3si9n.expecty" %% "expecty"  % "0.17.0" % Test
)

lazy val americium = (project in file("."))
  .settings(settings: _*)
  .disablePlugins(plugins.JUnitXmlReportPlugin)<|MERGE_RESOLUTION|>--- conflicted
+++ resolved
@@ -106,13 +106,8 @@
     "org.junit.platform" % "junit-platform-launcher" % JupiterKeys.junitPlatformVersion.value
   ),
   libraryDependencies += "org.rocksdb"        % "rocksdbjni"   % "10.2.1",
-<<<<<<< HEAD
-  libraryDependencies += "org.apache.commons" % "commons-text" % "1.13.1",
+  libraryDependencies += "org.apache.commons" % "commons-text" % "1.14.0",
   libraryDependencies += "com.lihaoyi"       %% "pprint"       % "0.9.3",
-=======
-  libraryDependencies += "org.apache.commons" % "commons-text" % "1.14.0",
-  libraryDependencies += "com.lihaoyi"       %% "pprint"       % "0.9.0",
->>>>>>> 86c7ad28
   libraryDependencies += "org.typelevel"  %% "cats-laws"  % "2.13.0" % Test,
   libraryDependencies += "org.scalatest"  %% "scalatest"  % "3.2.19" % Test,
   libraryDependencies += "org.scalacheck" %% "scalacheck" % "1.18.1" % Test,
