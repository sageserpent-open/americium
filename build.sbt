--- conflicted
+++ resolved
@@ -112,15 +112,9 @@
   libraryDependencies += "io.circe"      %% "circe-parser"          % "0.14.9",
   libraryDependencies += "com.google.guava" % "guava"   % "32.1.3-jre",
   libraryDependencies += "com.oath.cyclops" % "cyclops" % "10.4.1",
-<<<<<<< HEAD
   libraryDependencies += "org.junit.jupiter" % "junit-jupiter-params" % "5.11.0",
   libraryDependencies += "org.junit.platform" % "junit-platform-launcher" % "1.11.0",
-  libraryDependencies += "org.rocksdb"        % "rocksdbjni"   % "7.1.2",
-=======
-  libraryDependencies += "org.junit.jupiter" % "junit-jupiter-params" % "5.10.3",
-  libraryDependencies += "org.junit.platform" % "junit-platform-launcher" % "1.10.3",
   libraryDependencies += "org.rocksdb"        % "rocksdbjni"   % "7.10.2",
->>>>>>> 2142a9bc
   libraryDependencies += "org.apache.commons" % "commons-text" % "1.12.0",
   libraryDependencies += ("com.github.cb372" %% "scalacache-caffeine" % "0.28.0") cross CrossVersion.for3Use2_13,
   libraryDependencies += "com.lihaoyi"    %% "pprint"     % "0.9.0",
