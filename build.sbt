--- conflicted
+++ resolved
@@ -1,73 +1,4 @@
-<<<<<<< HEAD
 import sbt.Tests.{Group, SubProcess}
-
-lazy val scala2_13_Version = "2.13.12"
-
-lazy val scala3_Version = "3.3.1"
-
-ThisBuild / scalaVersion := scala2_13_Version
-
-lazy val settings = Seq(
-  crossScalaVersions := Seq(scala2_13_Version, scala3_Version),
-  name               := "americium",
-  scalacOptions ++= (CrossVersion.partialVersion(
-    scalaVersion.value
-  ) match {
-    case Some((2, _)) =>
-      Seq("-Xsource:3")
-    case Some((3, _)) =>
-      Seq("-explain")
-
-    case _ => Nil
-  }),
-  javacOptions ++= Seq("-source", javaVersion, "-target", javaVersion),
-  libraryDependencies += "com.sageserpent" %% "americium"  % "1.18.0" % Test,
-  libraryDependencies += "org.typelevel"   %% "cats-laws"  % "2.7.0"  % Test,
-  libraryDependencies += "org.scalatest"   %% "scalatest"  % "3.2.9"  % Test,
-  libraryDependencies += "org.scalacheck"  %% "scalacheck" % "1.15.4" % Test,
-  libraryDependencies += "org.scalatestplus" %% "scalacheck-1-15" % "3.2.9.0" % Test,
-  libraryDependencies += "org.mockito" % "mockito-core" % "4.2.0" % Test,
-  libraryDependencies += "org.mockito" % "mockito-junit-jupiter" % "4.2.0" % Test,
-  libraryDependencies += "com.github.seregamorph" % "hamcrest-more-matchers" % "0.1" % Test,
-  libraryDependencies += "com.eed3si9n.expecty" %% "expecty" % "0.16.0" % Test,
-  libraryDependencies += "net.aichler" % "jupiter-interface" % JupiterKeys.jupiterVersion.value % Test,
-  libraryDependencies ++= Seq(
-    "org.junit.platform" % "junit-platform-runner" % "1.8.2" % Test,
-    "org.junit.jupiter"  % "junit-jupiter-engine"  % "5.8.2" % Test
-  ),
-  libraryDependencies += "org.hamcrest" % "hamcrest" % "2.2" % Test,
-  Test / testGrouping := {
-    val tests = (Test / definedTests).value
-
-    tests
-      .groupBy(_.name)
-      .map { case (groupName, group) =>
-        new Group(
-          groupName,
-          group,
-          SubProcess(
-            (Test / forkOptions).value.withRunJVMOptions(
-              Vector(
-                s"-Dtrials.runDatabase=trialsRunDatabaseForGroup$groupName"
-              )
-            )
-          )
-        )
-      }
-      .toSeq
-  },
-  Global / concurrentRestrictions := Seq(Tags.limit(Tags.ForkedTestGroup, 6)),
-  Test / fork                     := true,
-  Test / testForkedParallel       := false
-)
-lazy val americium = (project in file(".")).settings(settings: _*)
-
-ThisBuild / scalaVersion := scala2_13_Version
-val jUnitVersion = "5.7.0"
-val javaVersion  = "1.9"
-=======
-import sbt.Tests.{Group, SubProcess}
-import sbtrelease.ReleaseStateTransformations.*
 
 import java.io.OutputStream
 
@@ -80,33 +11,8 @@
 ThisBuild / scalaVersion := scala2_13_Version
 
 lazy val settings = Seq(
-  crossScalaVersions   := Seq(scala2_13_Version, scala3_Version),
-  pomIncludeRepository := { _ => false },
-  publishMavenStyle    := true,
-  licenses += ("MIT", url("https://opensource.org/licenses/MIT")),
-  organization     := "com.sageserpent",
-  organizationName := "sageserpent",
-  description      := "Generation of test data for parameterised testing",
-  releaseCrossBuild := false, // Don't use the support for cross-building provided by `sbt-release`....
-  releaseProcess := Seq[ReleaseStep](
-    checkSnapshotDependencies,
-    inquireVersions,
-    releaseStepCommandAndRemaining(
-      "+clean"
-    ), // ... instead, cross-build the clean step using SBT's own mechanism ...
-    releaseStepCommandAndRemaining(
-      "+test"
-    ), // ... and the testing step using SBT's own mechanism ...
-    setReleaseVersion,
-    commitReleaseVersion,
-    tagRelease,
-    // *DO NOT* run `+publishSigned`, `sonatypeBundleRelease` and `pushChanges`
-    // - the equivalent is done on GitHub by
-    // `gha-scala-library-release-workflow`.
-    setNextVersion,
-    commitNextVersion
-  ),
-  name := "americium",
+  crossScalaVersions := Seq(scala2_13_Version, scala3_Version),
+  name               := "americium",
   scalacOptions ++= (CrossVersion.partialVersion(
     scalaVersion.value
   ) match {
@@ -160,24 +66,10 @@
   Global / concurrentRestrictions := Seq(Tags.limit(Tags.ForkedTestGroup, 6)),
   Test / fork                     := true,
   Test / testForkedParallel       := false,
-  libraryDependencies += "org.typelevel" %% "cats-core"             % "2.12.0",
-  libraryDependencies += "org.typelevel" %% "cats-free"             % "2.12.0",
-  libraryDependencies += "org.typelevel" %% "cats-collections-core" % "0.9.8",
-  libraryDependencies += "co.fs2"        %% "fs2-core"              % "3.11.0",
-  libraryDependencies += "io.circe"      %% "circe-core"            % "0.14.9",
-  libraryDependencies += "io.circe"      %% "circe-generic"         % "0.14.9",
-  libraryDependencies += "io.circe"      %% "circe-parser"          % "0.14.9",
-  libraryDependencies += "com.google.guava" % "guava"   % "33.3.0-jre",
-  libraryDependencies += "com.oath.cyclops" % "cyclops" % "10.4.1",
-  libraryDependencies += "org.junit.jupiter" % "junit-jupiter-params" % "5.11.0",
-  libraryDependencies += "org.junit.platform" % "junit-platform-launcher" % "1.11.0",
-  libraryDependencies += "org.rocksdb"        % "rocksdbjni"   % "9.5.2",
-  libraryDependencies += "org.apache.commons" % "commons-text" % "1.12.0",
-  libraryDependencies += ("com.github.cb372" %% "scalacache-caffeine" % "0.28.0") cross CrossVersion.for3Use2_13,
-  libraryDependencies += "com.lihaoyi"    %% "pprint"     % "0.9.0",
-  libraryDependencies += "org.typelevel"  %% "cats-laws"  % "2.12.0" % Test,
-  libraryDependencies += "org.scalatest"  %% "scalatest"  % "3.2.19" % Test,
-  libraryDependencies += "org.scalacheck" %% "scalacheck" % "1.18.0" % Test,
+  libraryDependencies += "com.sageserpent" %% "americium"  % "1.19.5",
+  libraryDependencies += "org.typelevel"   %% "cats-laws"  % "2.12.0" % Test,
+  libraryDependencies += "org.scalatest"   %% "scalatest"  % "3.2.19" % Test,
+  libraryDependencies += "org.scalacheck"  %% "scalacheck" % "1.18.0" % Test,
   libraryDependencies += "org.scalatestplus" %% "scalacheck-1-16" % "3.2.14.0" % Test,
   libraryDependencies += "org.mockito" % "mockito-core" % "5.13.0" % Test,
   libraryDependencies += "org.mockito" % "mockito-junit-jupiter" % "5.13.0" % Test,
@@ -193,5 +85,4 @@
 
 lazy val americium = (project in file("."))
   .settings(settings: _*)
-  .disablePlugins(plugins.JUnitXmlReportPlugin)
->>>>>>> 1c25efbf
+  .disablePlugins(plugins.JUnitXmlReportPlugin)