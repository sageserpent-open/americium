<<<<<<< HEAD
lazy val scala2_13_Version = "2.13.8"
lazy val scala3_Version    = "3.1.1"
=======
import sbt.Tests.{Group, SubProcess}
import sbtrelease.ReleaseStateTransformations._
import xerial.sbt.Sonatype._

lazy val jUnitVersion = "5.7.0"

lazy val javaVersion = "1.8"

lazy val scala2_13_Version = "2.13.8"

lazy val scala3_Version = "3.1.2"

ThisBuild / scalaVersion := scala2_13_Version

>>>>>>> 9f9f92ab
lazy val settings = Seq(
  crossScalaVersions := Seq(scala2_13_Version, scala3_Version),
  name               := "americium",
  scalacOptions ++= (CrossVersion.partialVersion(
    scalaVersion.value
  ) match {
    case Some((2, _)) =>
      Seq("-Xsource:3")
    case Some((3, _)) =>
      Seq.empty

    case _ => Nil
  }),
  javacOptions ++= Seq("-source", javaVersion, "-target", javaVersion),
<<<<<<< HEAD
  libraryDependencies += "com.sageserpent" %% "americium"  % "1.3.0",
  libraryDependencies += "org.typelevel"   %% "cats-laws"  % "2.7.0"  % Test,
  libraryDependencies += "org.scalatest"   %% "scalatest"  % "3.2.9"  % Test,
  libraryDependencies += "org.scalacheck"  %% "scalacheck" % "1.15.4" % Test,
=======
  libraryDependencies ++= (CrossVersion.partialVersion(
    scalaVersion.value
  ) match {
    case Some((2, _)) =>
      Seq(
        "com.softwaremill.magnolia1_2" %% "magnolia"      % "1.1.2",
        "org.scala-lang"                % "scala-reflect" % scalaVersion.value
      )
    case Some((3, _)) =>
      Seq("com.softwaremill.magnolia1_3" %% "magnolia" % "1.1.1")

    case _ => Seq.empty
  }),
  Test / testGrouping := {
    val tests = (Test / definedTests).value

    tests
      .groupBy(_.name)
      .map { case (groupName, group) =>
        new Group(
          groupName,
          group,
          SubProcess(
            (Test / forkOptions).value.withRunJVMOptions(
              Vector(
                s"-Dtrials.runDatabase=trialsRunDatabaseForGroup$groupName"
              )
            )
          )
        )
      }
      .toSeq
  },
  Global / concurrentRestrictions := Seq(Tags.limit(Tags.ForkedTestGroup, 6)),
  Test / fork                     := true,
  Test / testForkedParallel       := false,
  libraryDependencies += "org.typelevel" %% "cats-core"             % "2.7.0",
  libraryDependencies += "org.typelevel" %% "cats-free"             % "2.7.0",
  libraryDependencies += "org.typelevel" %% "cats-collections-core" % "0.9.3",
  libraryDependencies += "co.fs2"        %% "fs2-core"              % "3.2.5",
  libraryDependencies += "io.circe"      %% "circe-core"            % "0.14.1",
  libraryDependencies += "io.circe"      %% "circe-generic"         % "0.14.1",
  libraryDependencies += "io.circe"      %% "circe-parser"          % "0.14.1",
  libraryDependencies += "com.google.guava" % "guava"   % "30.1.1-jre",
  libraryDependencies += "com.oath.cyclops" % "cyclops" % "10.4.0",
  libraryDependencies += "org.junit.jupiter" % "junit-jupiter-params" % "5.8.2",
  libraryDependencies += "org.rocksdb"       % "rocksdbjni"           % "7.1.1",
  libraryDependencies += "org.typelevel"  %% "cats-laws"  % "2.7.0"  % Test,
  libraryDependencies += "org.scalatest"  %% "scalatest"  % "3.2.9"  % Test,
  libraryDependencies += "org.scalacheck" %% "scalacheck" % "1.15.4" % Test,
>>>>>>> 9f9f92ab
  libraryDependencies += "org.scalatestplus" %% "scalacheck-1-15" % "3.2.9.0" % Test,
  libraryDependencies += "org.mockito" % "mockito-core" % "4.2.0" % Test,
  libraryDependencies += "net.aichler" % "jupiter-interface" % JupiterKeys.jupiterVersion.value % Test,
  libraryDependencies ++= Seq(
    "org.junit.platform" % "junit-platform-runner" % "1.8.2" % Test,
    "org.junit.jupiter"  % "junit-jupiter-engine"  % "5.8.2" % Test
  ),
  libraryDependencies += "org.hamcrest" % "hamcrest" % "2.2" % Test
)
lazy val americium = (project in file(".")).settings(settings: _*)

ThisBuild / scalaVersion := scala2_13_Version
val jUnitVersion = "5.7.0"
val javaVersion  = "1.8"
<|MERGE_RESOLUTION|>--- conflicted
+++ resolved
@@ -1,104 +1,59 @@
-<<<<<<< HEAD
-lazy val scala2_13_Version = "2.13.8"
-lazy val scala3_Version    = "3.1.1"
-=======
-import sbt.Tests.{Group, SubProcess}
-import sbtrelease.ReleaseStateTransformations._
-import xerial.sbt.Sonatype._
-
-lazy val jUnitVersion = "5.7.0"
-
-lazy val javaVersion = "1.8"
-
-lazy val scala2_13_Version = "2.13.8"
-
-lazy val scala3_Version = "3.1.2"
-
-ThisBuild / scalaVersion := scala2_13_Version
-
->>>>>>> 9f9f92ab
-lazy val settings = Seq(
-  crossScalaVersions := Seq(scala2_13_Version, scala3_Version),
-  name               := "americium",
-  scalacOptions ++= (CrossVersion.partialVersion(
-    scalaVersion.value
-  ) match {
-    case Some((2, _)) =>
-      Seq("-Xsource:3")
-    case Some((3, _)) =>
-      Seq.empty
-
-    case _ => Nil
-  }),
-  javacOptions ++= Seq("-source", javaVersion, "-target", javaVersion),
-<<<<<<< HEAD
-  libraryDependencies += "com.sageserpent" %% "americium"  % "1.3.0",
-  libraryDependencies += "org.typelevel"   %% "cats-laws"  % "2.7.0"  % Test,
-  libraryDependencies += "org.scalatest"   %% "scalatest"  % "3.2.9"  % Test,
-  libraryDependencies += "org.scalacheck"  %% "scalacheck" % "1.15.4" % Test,
-=======
-  libraryDependencies ++= (CrossVersion.partialVersion(
-    scalaVersion.value
-  ) match {
-    case Some((2, _)) =>
-      Seq(
-        "com.softwaremill.magnolia1_2" %% "magnolia"      % "1.1.2",
-        "org.scala-lang"                % "scala-reflect" % scalaVersion.value
-      )
-    case Some((3, _)) =>
-      Seq("com.softwaremill.magnolia1_3" %% "magnolia" % "1.1.1")
-
-    case _ => Seq.empty
-  }),
-  Test / testGrouping := {
-    val tests = (Test / definedTests).value
-
-    tests
-      .groupBy(_.name)
-      .map { case (groupName, group) =>
-        new Group(
-          groupName,
-          group,
-          SubProcess(
-            (Test / forkOptions).value.withRunJVMOptions(
-              Vector(
-                s"-Dtrials.runDatabase=trialsRunDatabaseForGroup$groupName"
-              )
-            )
-          )
-        )
-      }
-      .toSeq
-  },
-  Global / concurrentRestrictions := Seq(Tags.limit(Tags.ForkedTestGroup, 6)),
-  Test / fork                     := true,
-  Test / testForkedParallel       := false,
-  libraryDependencies += "org.typelevel" %% "cats-core"             % "2.7.0",
-  libraryDependencies += "org.typelevel" %% "cats-free"             % "2.7.0",
-  libraryDependencies += "org.typelevel" %% "cats-collections-core" % "0.9.3",
-  libraryDependencies += "co.fs2"        %% "fs2-core"              % "3.2.5",
-  libraryDependencies += "io.circe"      %% "circe-core"            % "0.14.1",
-  libraryDependencies += "io.circe"      %% "circe-generic"         % "0.14.1",
-  libraryDependencies += "io.circe"      %% "circe-parser"          % "0.14.1",
-  libraryDependencies += "com.google.guava" % "guava"   % "30.1.1-jre",
-  libraryDependencies += "com.oath.cyclops" % "cyclops" % "10.4.0",
-  libraryDependencies += "org.junit.jupiter" % "junit-jupiter-params" % "5.8.2",
-  libraryDependencies += "org.rocksdb"       % "rocksdbjni"           % "7.1.1",
-  libraryDependencies += "org.typelevel"  %% "cats-laws"  % "2.7.0"  % Test,
-  libraryDependencies += "org.scalatest"  %% "scalatest"  % "3.2.9"  % Test,
-  libraryDependencies += "org.scalacheck" %% "scalacheck" % "1.15.4" % Test,
->>>>>>> 9f9f92ab
-  libraryDependencies += "org.scalatestplus" %% "scalacheck-1-15" % "3.2.9.0" % Test,
-  libraryDependencies += "org.mockito" % "mockito-core" % "4.2.0" % Test,
-  libraryDependencies += "net.aichler" % "jupiter-interface" % JupiterKeys.jupiterVersion.value % Test,
-  libraryDependencies ++= Seq(
-    "org.junit.platform" % "junit-platform-runner" % "1.8.2" % Test,
-    "org.junit.jupiter"  % "junit-jupiter-engine"  % "5.8.2" % Test
-  ),
-  libraryDependencies += "org.hamcrest" % "hamcrest" % "2.2" % Test
-)
-lazy val americium = (project in file(".")).settings(settings: _*)
-
-ThisBuild / scalaVersion := scala2_13_Version
-val jUnitVersion = "5.7.0"
-val javaVersion  = "1.8"
+import sbt.Tests.{Group, SubProcess}
+
+lazy val scala2_13_Version = "2.13.8"
+lazy val scala3_Version    = "3.1.2"
+lazy val settings = Seq(
+  crossScalaVersions := Seq(scala2_13_Version, scala3_Version),
+  name               := "americium",
+  scalacOptions ++= (CrossVersion.partialVersion(
+    scalaVersion.value
+  ) match {
+    case Some((2, _)) =>
+      Seq("-Xsource:3")
+    case Some((3, _)) =>
+      Seq.empty
+
+    case _ => Nil
+  }),
+  javacOptions ++= Seq("-source", javaVersion, "-target", javaVersion),
+  libraryDependencies += "com.sageserpent" %% "americium"  % "1.3.3",
+  libraryDependencies += "org.typelevel"   %% "cats-laws"  % "2.7.0"  % Test,
+  libraryDependencies += "org.scalatest"   %% "scalatest"  % "3.2.9"  % Test,
+  libraryDependencies += "org.scalacheck"  %% "scalacheck" % "1.15.4" % Test,
+  libraryDependencies += "org.scalatestplus" %% "scalacheck-1-15" % "3.2.9.0" % Test,
+  libraryDependencies += "org.mockito" % "mockito-core" % "4.2.0" % Test,
+  libraryDependencies += "net.aichler" % "jupiter-interface" % JupiterKeys.jupiterVersion.value % Test,
+  libraryDependencies ++= Seq(
+    "org.junit.platform" % "junit-platform-runner" % "1.8.2" % Test,
+    "org.junit.jupiter"  % "junit-jupiter-engine"  % "5.8.2" % Test
+  ),
+  libraryDependencies += "org.hamcrest" % "hamcrest" % "2.2" % Test,
+  Test / testGrouping := {
+    val tests = (Test / definedTests).value
+
+    tests
+      .groupBy(_.name)
+      .map { case (groupName, group) =>
+        new Group(
+          groupName,
+          group,
+          SubProcess(
+            (Test / forkOptions).value.withRunJVMOptions(
+              Vector(
+                s"-Dtrials.runDatabase=trialsRunDatabaseForGroup$groupName"
+              )
+            )
+          )
+        )
+      }
+      .toSeq
+  },
+  Global / concurrentRestrictions := Seq(Tags.limit(Tags.ForkedTestGroup, 6)),
+  Test / fork                     := true,
+  Test / testForkedParallel       := false
+)
+lazy val americium = (project in file(".")).settings(settings: _*)
+
+ThisBuild / scalaVersion := scala2_13_Version
+val jUnitVersion = "5.7.0"
+val javaVersion  = "1.8"