import sbt.Tests.{Group, SubProcess}
import sbtrelease.ReleaseStateTransformations.*
import xerial.sbt.Sonatype.*

import java.io.OutputStream

lazy val javaVersion = "1.9"

<<<<<<< HEAD
lazy val scala2_13_Version = "2.13.14"

lazy val scala3_Version = "3.3.3"
=======
lazy val scala2_13_Version = "2.13.12"

lazy val scala3_Version = "3.3.1"
>>>>>>> fa75606b

ThisBuild / scalaVersion := scala2_13_Version

lazy val settings = Seq(
  crossScalaVersions     := Seq(scala2_13_Version, scala3_Version),
  publishTo              := sonatypePublishToBundle.value,
  pomIncludeRepository   := { _ => false },
  sonatypeCredentialHost := "s01.oss.sonatype.org",
  publishMavenStyle      := true,
  licenses += ("MIT", url("https://opensource.org/licenses/MIT")),
  organization     := "com.sageserpent",
  organizationName := "sageserpent",
  description      := "Generation of test data for parameterised testing",
  sonatypeProjectHosting := Some(
    GitHubHosting(
      user = "sageserpent-open",
      repository = "americium",
      email = "gjmurphy1@icloud.com"
    )
  ),
  releaseCrossBuild := false, // Don't use the support for cross-building provided by `sbt-release`....
  releaseProcess := Seq[ReleaseStep](
    checkSnapshotDependencies,
    inquireVersions,
    releaseStepCommandAndRemaining(
      "+clean"
    ), // ... instead, cross-build the clean step using SBT's own mechanism ...
    releaseStepCommandAndRemaining(
      "+test"
    ), // ... and the testing step using SBT's own mechanism ...
    setReleaseVersion,
    commitReleaseVersion,
    tagRelease,
    releaseStepCommandAndRemaining(
      "+publishSigned"
    ), // ... finally the publishing step using SBT's own mechanism.
    releaseStepCommand("sonatypeBundleRelease"),
    setNextVersion,
    commitNextVersion,
    pushChanges
  ),
  name := "americium",
  scalacOptions ++= (CrossVersion.partialVersion(
    scalaVersion.value
  ) match {
    case Some((2, _)) =>
      Seq("-Xsource:3")
    case Some((3, _)) =>
      Seq("-explain")

    case _ => Nil
  }),
  javacOptions ++= Seq("-source", javaVersion, "-target", javaVersion),
  libraryDependencies ++= (CrossVersion.partialVersion(
    scalaVersion.value
  ) match {
    case Some((2, _)) =>
      Seq(
        "com.softwaremill.magnolia1_2" %% "magnolia"      % "1.1.3",
        "org.scala-lang"                % "scala-reflect" % scalaVersion.value
      )
    case Some((3, _)) =>
<<<<<<< HEAD
      Seq("com.softwaremill.magnolia1_3" %% "magnolia" % "1.3.7")
=======
      Seq("com.softwaremill.magnolia1_3" %% "magnolia" % "1.3.2")
>>>>>>> fa75606b

    case _ => Seq.empty
  }),
  testOptions += Tests.Argument(jupiterTestFramework, "-q"),
  Test / testGrouping := {
    val tests = (Test / definedTests).value

    tests
      .groupBy(_.name)
      .map { case (groupName, group) =>
        new Group(
          groupName,
          group,
          SubProcess(
            (Test / forkOptions).value
              .withRunJVMOptions(
                Vector(
                  s"-Dtrials.runDatabase=trialsRunDatabaseForGroup$groupName"
                )
              )
              .withOutputStrategy(
                OutputStrategy.CustomOutput(OutputStream.nullOutputStream)
              )
          )
        )
      }
      .toSeq
  },
  Global / concurrentRestrictions := Seq(Tags.limit(Tags.ForkedTestGroup, 6)),
  Test / fork                     := true,
  Test / testForkedParallel       := false,
  libraryDependencies += "org.typelevel" %% "cats-core"             % "2.7.0",
  libraryDependencies += "org.typelevel" %% "cats-free"             % "2.7.0",
<<<<<<< HEAD
  libraryDependencies += "org.typelevel" %% "cats-collections-core" % "0.9.3",
  libraryDependencies += "co.fs2"        %% "fs2-core"              % "3.2.14",
  libraryDependencies += "io.circe"      %% "circe-core"            % "0.14.9",
  libraryDependencies += "io.circe"      %% "circe-generic"         % "0.14.9",
  libraryDependencies += "io.circe"      %% "circe-parser"          % "0.14.9",
  libraryDependencies += "com.google.guava" % "guava"   % "32.0.1-jre",
  libraryDependencies += "com.oath.cyclops" % "cyclops" % "10.4.1",
  libraryDependencies += "org.junit.jupiter" % "junit-jupiter-params" % "5.10.3",
  libraryDependencies += "org.junit.platform" % "junit-platform-launcher" % "1.10.3",
  libraryDependencies += "org.rocksdb"        % "rocksdbjni"   % "7.1.2",
  libraryDependencies += "org.apache.commons" % "commons-text" % "1.12.0",
  libraryDependencies += ("com.github.cb372" %% "scalacache-caffeine" % "0.28.0") cross CrossVersion.for3Use2_13,
  libraryDependencies += "com.lihaoyi"    %% "pprint"     % "0.9.0",
  libraryDependencies += "org.typelevel"  %% "cats-laws"  % "2.7.0"  % Test,
  libraryDependencies += "org.scalatest"  %% "scalatest"  % "3.2.19"  % Test,
  libraryDependencies += "org.scalacheck" %% "scalacheck" % "1.18.0" % Test,
  libraryDependencies += "org.scalatestplus" %% "scalacheck-1-15" % "3.2.11.0" % Test,
  libraryDependencies += "org.mockito" % "mockito-core" % "4.11.0" % Test,
  libraryDependencies += "org.mockito" % "mockito-junit-jupiter" % "4.11.0" % Test,
  libraryDependencies += "com.github.seregamorph" % "hamcrest-more-matchers" % "0.1" % Test,
  libraryDependencies += "com.github.sbt.junit" % "jupiter-interface" % JupiterKeys.jupiterVersion.value % Test,
  libraryDependencies ++= Seq(
    "org.junit.platform" % "junit-platform-runner" % "1.10.3" % Test,
    "org.junit.jupiter"  % "junit-jupiter-engine"  % "5.10.3" % Test
  ),
  libraryDependencies += "org.hamcrest"          % "hamcrest" % "3.0"    % Test,
=======
  libraryDependencies += "org.typelevel" %% "cats-collections-core" % "0.9.8",
  libraryDependencies += "co.fs2"        %% "fs2-core"              % "3.2.5",
  libraryDependencies += "io.circe"      %% "circe-core"            % "0.14.2",
  libraryDependencies += "io.circe"      %% "circe-generic"         % "0.14.2",
  libraryDependencies += "io.circe"      %% "circe-parser"          % "0.14.2",
  libraryDependencies += "com.google.guava" % "guava"   % "32.0.0-jre",
  libraryDependencies += "com.oath.cyclops" % "cyclops" % "10.4.0",
  libraryDependencies += "org.junit.jupiter" % "junit-jupiter-params" % "5.10.2",
  libraryDependencies += "org.junit.platform" % "junit-platform-launcher" % "1.10.2",
  libraryDependencies += "org.rocksdb"        % "rocksdbjni"   % "7.1.1",
  libraryDependencies += "org.apache.commons" % "commons-text" % "1.10.0",
  libraryDependencies += ("com.github.cb372" %% "scalacache-caffeine" % "0.28.0") cross CrossVersion.for3Use2_13,
  libraryDependencies += "com.lihaoyi"    %% "pprint"     % "0.8.1",
  libraryDependencies += "org.typelevel"  %% "cats-laws"  % "2.7.0"  % Test,
  libraryDependencies += "org.scalatest"  %% "scalatest"  % "3.2.9"  % Test,
  libraryDependencies += "org.scalacheck" %% "scalacheck" % "1.15.4" % Test,
  libraryDependencies += "org.scalatestplus" %% "scalacheck-1-15" % "3.2.9.0" % Test,
  libraryDependencies += "org.mockito" % "mockito-core" % "4.2.0" % Test,
  libraryDependencies += "org.mockito" % "mockito-junit-jupiter" % "4.2.0" % Test,
  libraryDependencies += "com.github.seregamorph" % "hamcrest-more-matchers" % "0.1" % Test,
  libraryDependencies += "com.github.sbt.junit" % "jupiter-interface" % JupiterKeys.jupiterVersion.value % Test,
  libraryDependencies ++= Seq(
    "org.junit.platform" % "junit-platform-runner" % "1.10.2" % Test,
    "org.junit.jupiter"  % "junit-jupiter-engine"  % "5.10.2" % Test
  ),
  libraryDependencies += "org.hamcrest"          % "hamcrest" % "2.2"    % Test,
>>>>>>> fa75606b
  libraryDependencies += "com.eed3si9n.expecty" %% "expecty"  % "0.16.0" % Test
)

lazy val americium = (project in file(".")).settings(settings: _*)<|MERGE_RESOLUTION|>--- conflicted
+++ resolved
@@ -6,15 +6,9 @@
 
 lazy val javaVersion = "1.9"
 
-<<<<<<< HEAD
 lazy val scala2_13_Version = "2.13.14"
 
 lazy val scala3_Version = "3.3.3"
-=======
-lazy val scala2_13_Version = "2.13.12"
-
-lazy val scala3_Version = "3.3.1"
->>>>>>> fa75606b
 
 ThisBuild / scalaVersion := scala2_13_Version
 
@@ -77,11 +71,7 @@
         "org.scala-lang"                % "scala-reflect" % scalaVersion.value
       )
     case Some((3, _)) =>
-<<<<<<< HEAD
       Seq("com.softwaremill.magnolia1_3" %% "magnolia" % "1.3.7")
-=======
-      Seq("com.softwaremill.magnolia1_3" %% "magnolia" % "1.3.2")
->>>>>>> fa75606b
 
     case _ => Seq.empty
   }),
@@ -115,8 +105,7 @@
   Test / testForkedParallel       := false,
   libraryDependencies += "org.typelevel" %% "cats-core"             % "2.7.0",
   libraryDependencies += "org.typelevel" %% "cats-free"             % "2.7.0",
-<<<<<<< HEAD
-  libraryDependencies += "org.typelevel" %% "cats-collections-core" % "0.9.3",
+  libraryDependencies += "org.typelevel" %% "cats-collections-core" % "0.9.8",
   libraryDependencies += "co.fs2"        %% "fs2-core"              % "3.2.14",
   libraryDependencies += "io.circe"      %% "circe-core"            % "0.14.9",
   libraryDependencies += "io.circe"      %% "circe-generic"         % "0.14.9",
@@ -142,34 +131,6 @@
     "org.junit.jupiter"  % "junit-jupiter-engine"  % "5.10.3" % Test
   ),
   libraryDependencies += "org.hamcrest"          % "hamcrest" % "3.0"    % Test,
-=======
-  libraryDependencies += "org.typelevel" %% "cats-collections-core" % "0.9.8",
-  libraryDependencies += "co.fs2"        %% "fs2-core"              % "3.2.5",
-  libraryDependencies += "io.circe"      %% "circe-core"            % "0.14.2",
-  libraryDependencies += "io.circe"      %% "circe-generic"         % "0.14.2",
-  libraryDependencies += "io.circe"      %% "circe-parser"          % "0.14.2",
-  libraryDependencies += "com.google.guava" % "guava"   % "32.0.0-jre",
-  libraryDependencies += "com.oath.cyclops" % "cyclops" % "10.4.0",
-  libraryDependencies += "org.junit.jupiter" % "junit-jupiter-params" % "5.10.2",
-  libraryDependencies += "org.junit.platform" % "junit-platform-launcher" % "1.10.2",
-  libraryDependencies += "org.rocksdb"        % "rocksdbjni"   % "7.1.1",
-  libraryDependencies += "org.apache.commons" % "commons-text" % "1.10.0",
-  libraryDependencies += ("com.github.cb372" %% "scalacache-caffeine" % "0.28.0") cross CrossVersion.for3Use2_13,
-  libraryDependencies += "com.lihaoyi"    %% "pprint"     % "0.8.1",
-  libraryDependencies += "org.typelevel"  %% "cats-laws"  % "2.7.0"  % Test,
-  libraryDependencies += "org.scalatest"  %% "scalatest"  % "3.2.9"  % Test,
-  libraryDependencies += "org.scalacheck" %% "scalacheck" % "1.15.4" % Test,
-  libraryDependencies += "org.scalatestplus" %% "scalacheck-1-15" % "3.2.9.0" % Test,
-  libraryDependencies += "org.mockito" % "mockito-core" % "4.2.0" % Test,
-  libraryDependencies += "org.mockito" % "mockito-junit-jupiter" % "4.2.0" % Test,
-  libraryDependencies += "com.github.seregamorph" % "hamcrest-more-matchers" % "0.1" % Test,
-  libraryDependencies += "com.github.sbt.junit" % "jupiter-interface" % JupiterKeys.jupiterVersion.value % Test,
-  libraryDependencies ++= Seq(
-    "org.junit.platform" % "junit-platform-runner" % "1.10.2" % Test,
-    "org.junit.jupiter"  % "junit-jupiter-engine"  % "5.10.2" % Test
-  ),
-  libraryDependencies += "org.hamcrest"          % "hamcrest" % "2.2"    % Test,
->>>>>>> fa75606b
   libraryDependencies += "com.eed3si9n.expecty" %% "expecty"  % "0.16.0" % Test
 )
 
