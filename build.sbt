<<<<<<< HEAD
import sbt.Tests.{Group, SubProcess}
import sbtrelease.ReleaseStateTransformations.*
import xerial.sbt.Sonatype.*

import java.io.OutputStream

lazy val javaVersion = "1.9"

lazy val scala2_13_Version = "2.13.14"

lazy val scala3_Version = "3.3.3"

ThisBuild / scalaVersion := scala2_13_Version

lazy val settings = Seq(
  crossScalaVersions     := Seq(scala2_13_Version, scala3_Version),
  publishTo              := sonatypePublishToBundle.value,
  pomIncludeRepository   := { _ => false },
  sonatypeCredentialHost := "s01.oss.sonatype.org",
  publishMavenStyle      := true,
  licenses += ("MIT", url("https://opensource.org/licenses/MIT")),
  organization     := "com.sageserpent",
  organizationName := "sageserpent",
  description      := "Generation of test data for parameterised testing",
  sonatypeProjectHosting := Some(
    GitHubHosting(
      user = "sageserpent-open",
      repository = "americium",
      email = "gjmurphy1@icloud.com"
    )
  ),
  releaseCrossBuild := false, // Don't use the support for cross-building provided by `sbt-release`....
  releaseProcess := Seq[ReleaseStep](
    checkSnapshotDependencies,
    inquireVersions,
    releaseStepCommandAndRemaining(
      "+clean"
    ), // ... instead, cross-build the clean step using SBT's own mechanism ...
    releaseStepCommandAndRemaining(
      "+test"
    ), // ... and the testing step using SBT's own mechanism ...
    setReleaseVersion,
    commitReleaseVersion,
    tagRelease,
    releaseStepCommandAndRemaining(
      "+publishSigned"
    ), // ... finally the publishing step using SBT's own mechanism.
    releaseStepCommand("sonatypeBundleRelease"),
    setNextVersion,
    commitNextVersion,
    pushChanges
  ),
  name := "americium",
  scalacOptions ++= (CrossVersion.partialVersion(
    scalaVersion.value
  ) match {
    case Some((2, _)) =>
      Seq("-Xsource:3")
    case Some((3, _)) =>
      Seq("-explain")

    case _ => Nil
  }),
  javacOptions ++= Seq("-source", javaVersion, "-target", javaVersion),
  libraryDependencies ++= (CrossVersion.partialVersion(
    scalaVersion.value
  ) match {
    case Some((2, _)) =>
      Seq(
        "com.softwaremill.magnolia1_2" %% "magnolia"      % "1.1.3",
        "org.scala-lang"                % "scala-reflect" % scalaVersion.value
      )
    case Some((3, _)) =>
      Seq("com.softwaremill.magnolia1_3" %% "magnolia" % "1.3.2")

    case _ => Seq.empty
  }),
  testOptions += Tests.Argument(jupiterTestFramework, "-q"),
  Test / testGrouping := {
    val tests = (Test / definedTests).value

    tests
      .groupBy(_.name)
      .map { case (groupName, group) =>
        new Group(
          groupName,
          group,
          SubProcess(
            (Test / forkOptions).value
              .withRunJVMOptions(
                Vector(
                  s"-Dtrials.runDatabase=trialsRunDatabaseForGroup$groupName"
                )
              )
              .withOutputStrategy(
                OutputStrategy.CustomOutput(OutputStream.nullOutputStream)
              )
          )
        )
      }
      .toSeq
  },
  Global / concurrentRestrictions := Seq(Tags.limit(Tags.ForkedTestGroup, 6)),
  Test / fork                     := true,
  Test / testForkedParallel       := false,
  libraryDependencies += "org.typelevel" %% "cats-core"             % "2.7.0",
  libraryDependencies += "org.typelevel" %% "cats-free"             % "2.7.0",
  libraryDependencies += "org.typelevel" %% "cats-collections-core" % "0.9.3",
  libraryDependencies += "co.fs2"        %% "fs2-core"              % "3.2.5",
  libraryDependencies += "io.circe"      %% "circe-core"            % "0.14.2",
  libraryDependencies += "io.circe"      %% "circe-generic"         % "0.14.2",
  libraryDependencies += "io.circe"      %% "circe-parser"          % "0.14.2",
  libraryDependencies += "com.google.guava" % "guava"   % "32.0.0-jre",
  libraryDependencies += "com.oath.cyclops" % "cyclops" % "10.4.0",
  libraryDependencies += "org.junit.jupiter" % "junit-jupiter-params" % "5.10.2",
  libraryDependencies += "org.junit.platform" % "junit-platform-launcher" % "1.10.2",
  libraryDependencies += "org.rocksdb"        % "rocksdbjni"   % "7.1.1",
  libraryDependencies += "org.apache.commons" % "commons-text" % "1.10.0",
  libraryDependencies += ("com.github.cb372" %% "scalacache-caffeine" % "0.28.0") cross CrossVersion.for3Use2_13,
  libraryDependencies += "com.lihaoyi"    %% "pprint"     % "0.8.1",
  libraryDependencies += "org.typelevel"  %% "cats-laws"  % "2.7.0"  % Test,
  libraryDependencies += "org.scalatest"  %% "scalatest"  % "3.2.9"  % Test,
  libraryDependencies += "org.scalacheck" %% "scalacheck" % "1.15.4" % Test,
  libraryDependencies += "org.scalatestplus" %% "scalacheck-1-15" % "3.2.9.0" % Test,
  libraryDependencies += "org.mockito" % "mockito-core" % "4.2.0" % Test,
  libraryDependencies += "org.mockito" % "mockito-junit-jupiter" % "4.2.0" % Test,
  libraryDependencies += "com.github.seregamorph" % "hamcrest-more-matchers" % "0.1" % Test,
  libraryDependencies += "com.github.sbt.junit" % "jupiter-interface" % JupiterKeys.jupiterVersion.value % Test,
  libraryDependencies ++= Seq(
    "org.junit.platform" % "junit-platform-runner" % "1.10.2" % Test,
    "org.junit.jupiter"  % "junit-jupiter-engine"  % "5.10.2" % Test
  ),
  libraryDependencies += "org.hamcrest"          % "hamcrest" % "2.2"    % Test,
  libraryDependencies += "com.eed3si9n.expecty" %% "expecty"  % "0.16.0" % Test
)

lazy val americium = (project in file(".")).settings(settings: _*)
=======
import sbt.Tests.{Group, SubProcess}
import sbtrelease.ReleaseStateTransformations.*
import xerial.sbt.Sonatype.*

import java.io.OutputStream

lazy val javaVersion = "1.9"

lazy val scala2_13_Version = "2.13.12"

lazy val scala3_Version = "3.3.1"

ThisBuild / scalaVersion := scala2_13_Version

lazy val settings = Seq(
  crossScalaVersions     := Seq(scala2_13_Version, scala3_Version),
  publishTo              := sonatypePublishToBundle.value,
  pomIncludeRepository   := { _ => false },
  sonatypeCredentialHost := "s01.oss.sonatype.org",
  publishMavenStyle      := true,
  licenses += ("MIT", url("https://opensource.org/licenses/MIT")),
  organization     := "com.sageserpent",
  organizationName := "sageserpent",
  description      := "Generation of test data for parameterised testing",
  sonatypeProjectHosting := Some(
    GitHubHosting(
      user = "sageserpent-open",
      repository = "americium",
      email = "gjmurphy1@icloud.com"
    )
  ),
  releaseCrossBuild := false, // Don't use the support for cross-building provided by `sbt-release`....
  releaseProcess := Seq[ReleaseStep](
    checkSnapshotDependencies,
    inquireVersions,
    releaseStepCommandAndRemaining(
      "+clean"
    ), // ... instead, cross-build the clean step using SBT's own mechanism ...
    releaseStepCommandAndRemaining(
      "+test"
    ), // ... and the testing step using SBT's own mechanism ...
    setReleaseVersion,
    commitReleaseVersion,
    tagRelease,
    releaseStepCommandAndRemaining(
      "+publishSigned"
    ), // ... finally the publishing step using SBT's own mechanism.
    releaseStepCommand("sonatypeBundleRelease"),
    setNextVersion,
    commitNextVersion,
    pushChanges
  ),
  name := "americium",
  scalacOptions ++= (CrossVersion.partialVersion(
    scalaVersion.value
  ) match {
    case Some((2, _)) =>
      Seq("-Xsource:3")
    case Some((3, _)) =>
      Seq("-explain")

    case _ => Nil
  }),
  javacOptions ++= Seq("-source", javaVersion, "-target", javaVersion),
  libraryDependencies ++= (CrossVersion.partialVersion(
    scalaVersion.value
  ) match {
    case Some((2, _)) =>
      Seq(
        "com.softwaremill.magnolia1_2" %% "magnolia"      % "1.1.3",
        "org.scala-lang"                % "scala-reflect" % scalaVersion.value
      )
    case Some((3, _)) =>
      Seq("com.softwaremill.magnolia1_3" %% "magnolia" % "1.3.2")

    case _ => Seq.empty
  }),
  testOptions += Tests.Argument(jupiterTestFramework, "-q"),
  Test / testGrouping := {
    val tests = (Test / definedTests).value

    tests
      .groupBy(_.name)
      .map { case (groupName, group) =>
        new Group(
          groupName,
          group,
          SubProcess(
            (Test / forkOptions).value
              .withRunJVMOptions(
                Vector(
                  s"-Dtrials.runDatabase=trialsRunDatabaseForGroup$groupName"
                )
              )
              .withOutputStrategy(
                OutputStrategy.CustomOutput(OutputStream.nullOutputStream)
              )
          )
        )
      }
      .toSeq
  },
  Global / concurrentRestrictions := Seq(Tags.limit(Tags.ForkedTestGroup, 6)),
  Test / fork                     := true,
  Test / testForkedParallel       := false,
  libraryDependencies += "org.typelevel" %% "cats-core"             % "2.7.0",
  libraryDependencies += "org.typelevel" %% "cats-free"             % "2.7.0",
  libraryDependencies += "org.typelevel" %% "cats-collections-core" % "0.9.3",
  libraryDependencies += "co.fs2"        %% "fs2-core"              % "3.2.14",
  libraryDependencies += "io.circe"      %% "circe-core"            % "0.14.2",
  libraryDependencies += "io.circe"      %% "circe-generic"         % "0.14.2",
  libraryDependencies += "io.circe"      %% "circe-parser"          % "0.14.2",
  libraryDependencies += "com.google.guava" % "guava"   % "32.0.1-jre",
  libraryDependencies += "com.oath.cyclops" % "cyclops" % "10.4.0",
  libraryDependencies += "org.junit.jupiter" % "junit-jupiter-params" % "5.10.2",
  libraryDependencies += "org.junit.platform" % "junit-platform-launcher" % "1.10.2",
  libraryDependencies += "org.rocksdb"        % "rocksdbjni"   % "7.1.1",
  libraryDependencies += "org.apache.commons" % "commons-text" % "1.10.0",
  libraryDependencies += ("com.github.cb372" %% "scalacache-caffeine" % "0.28.0") cross CrossVersion.for3Use2_13,
  libraryDependencies += "com.lihaoyi"    %% "pprint"     % "0.8.1",
  libraryDependencies += "org.typelevel"  %% "cats-laws"  % "2.7.0"  % Test,
  libraryDependencies += "org.scalatest"  %% "scalatest"  % "3.2.9"  % Test,
  libraryDependencies += "org.scalacheck" %% "scalacheck" % "1.15.4" % Test,
  libraryDependencies += "org.scalatestplus" %% "scalacheck-1-15" % "3.2.9.0" % Test,
  libraryDependencies += "org.mockito" % "mockito-core" % "4.2.0" % Test,
  libraryDependencies += "org.mockito" % "mockito-junit-jupiter" % "4.2.0" % Test,
  libraryDependencies += "com.github.seregamorph" % "hamcrest-more-matchers" % "0.1" % Test,
  libraryDependencies += "com.github.sbt.junit" % "jupiter-interface" % JupiterKeys.jupiterVersion.value % Test,
  libraryDependencies ++= Seq(
    "org.junit.platform" % "junit-platform-runner" % "1.10.2" % Test,
    "org.junit.jupiter"  % "junit-jupiter-engine"  % "5.10.2" % Test
  ),
  libraryDependencies += "org.hamcrest"          % "hamcrest" % "2.2"    % Test,
  libraryDependencies += "com.eed3si9n.expecty" %% "expecty"  % "0.16.0" % Test
)

lazy val americium = (project in file(".")).settings(settings: _*)
>>>>>>> aba73994
<|MERGE_RESOLUTION|>--- conflicted
+++ resolved
@@ -1,4 +1,3 @@
-<<<<<<< HEAD
 import sbt.Tests.{Group, SubProcess}
 import sbtrelease.ReleaseStateTransformations.*
 import xerial.sbt.Sonatype.*
@@ -10,144 +9,6 @@
 lazy val scala2_13_Version = "2.13.14"
 
 lazy val scala3_Version = "3.3.3"
-
-ThisBuild / scalaVersion := scala2_13_Version
-
-lazy val settings = Seq(
-  crossScalaVersions     := Seq(scala2_13_Version, scala3_Version),
-  publishTo              := sonatypePublishToBundle.value,
-  pomIncludeRepository   := { _ => false },
-  sonatypeCredentialHost := "s01.oss.sonatype.org",
-  publishMavenStyle      := true,
-  licenses += ("MIT", url("https://opensource.org/licenses/MIT")),
-  organization     := "com.sageserpent",
-  organizationName := "sageserpent",
-  description      := "Generation of test data for parameterised testing",
-  sonatypeProjectHosting := Some(
-    GitHubHosting(
-      user = "sageserpent-open",
-      repository = "americium",
-      email = "gjmurphy1@icloud.com"
-    )
-  ),
-  releaseCrossBuild := false, // Don't use the support for cross-building provided by `sbt-release`....
-  releaseProcess := Seq[ReleaseStep](
-    checkSnapshotDependencies,
-    inquireVersions,
-    releaseStepCommandAndRemaining(
-      "+clean"
-    ), // ... instead, cross-build the clean step using SBT's own mechanism ...
-    releaseStepCommandAndRemaining(
-      "+test"
-    ), // ... and the testing step using SBT's own mechanism ...
-    setReleaseVersion,
-    commitReleaseVersion,
-    tagRelease,
-    releaseStepCommandAndRemaining(
-      "+publishSigned"
-    ), // ... finally the publishing step using SBT's own mechanism.
-    releaseStepCommand("sonatypeBundleRelease"),
-    setNextVersion,
-    commitNextVersion,
-    pushChanges
-  ),
-  name := "americium",
-  scalacOptions ++= (CrossVersion.partialVersion(
-    scalaVersion.value
-  ) match {
-    case Some((2, _)) =>
-      Seq("-Xsource:3")
-    case Some((3, _)) =>
-      Seq("-explain")
-
-    case _ => Nil
-  }),
-  javacOptions ++= Seq("-source", javaVersion, "-target", javaVersion),
-  libraryDependencies ++= (CrossVersion.partialVersion(
-    scalaVersion.value
-  ) match {
-    case Some((2, _)) =>
-      Seq(
-        "com.softwaremill.magnolia1_2" %% "magnolia"      % "1.1.3",
-        "org.scala-lang"                % "scala-reflect" % scalaVersion.value
-      )
-    case Some((3, _)) =>
-      Seq("com.softwaremill.magnolia1_3" %% "magnolia" % "1.3.2")
-
-    case _ => Seq.empty
-  }),
-  testOptions += Tests.Argument(jupiterTestFramework, "-q"),
-  Test / testGrouping := {
-    val tests = (Test / definedTests).value
-
-    tests
-      .groupBy(_.name)
-      .map { case (groupName, group) =>
-        new Group(
-          groupName,
-          group,
-          SubProcess(
-            (Test / forkOptions).value
-              .withRunJVMOptions(
-                Vector(
-                  s"-Dtrials.runDatabase=trialsRunDatabaseForGroup$groupName"
-                )
-              )
-              .withOutputStrategy(
-                OutputStrategy.CustomOutput(OutputStream.nullOutputStream)
-              )
-          )
-        )
-      }
-      .toSeq
-  },
-  Global / concurrentRestrictions := Seq(Tags.limit(Tags.ForkedTestGroup, 6)),
-  Test / fork                     := true,
-  Test / testForkedParallel       := false,
-  libraryDependencies += "org.typelevel" %% "cats-core"             % "2.7.0",
-  libraryDependencies += "org.typelevel" %% "cats-free"             % "2.7.0",
-  libraryDependencies += "org.typelevel" %% "cats-collections-core" % "0.9.3",
-  libraryDependencies += "co.fs2"        %% "fs2-core"              % "3.2.5",
-  libraryDependencies += "io.circe"      %% "circe-core"            % "0.14.2",
-  libraryDependencies += "io.circe"      %% "circe-generic"         % "0.14.2",
-  libraryDependencies += "io.circe"      %% "circe-parser"          % "0.14.2",
-  libraryDependencies += "com.google.guava" % "guava"   % "32.0.0-jre",
-  libraryDependencies += "com.oath.cyclops" % "cyclops" % "10.4.0",
-  libraryDependencies += "org.junit.jupiter" % "junit-jupiter-params" % "5.10.2",
-  libraryDependencies += "org.junit.platform" % "junit-platform-launcher" % "1.10.2",
-  libraryDependencies += "org.rocksdb"        % "rocksdbjni"   % "7.1.1",
-  libraryDependencies += "org.apache.commons" % "commons-text" % "1.10.0",
-  libraryDependencies += ("com.github.cb372" %% "scalacache-caffeine" % "0.28.0") cross CrossVersion.for3Use2_13,
-  libraryDependencies += "com.lihaoyi"    %% "pprint"     % "0.8.1",
-  libraryDependencies += "org.typelevel"  %% "cats-laws"  % "2.7.0"  % Test,
-  libraryDependencies += "org.scalatest"  %% "scalatest"  % "3.2.9"  % Test,
-  libraryDependencies += "org.scalacheck" %% "scalacheck" % "1.15.4" % Test,
-  libraryDependencies += "org.scalatestplus" %% "scalacheck-1-15" % "3.2.9.0" % Test,
-  libraryDependencies += "org.mockito" % "mockito-core" % "4.2.0" % Test,
-  libraryDependencies += "org.mockito" % "mockito-junit-jupiter" % "4.2.0" % Test,
-  libraryDependencies += "com.github.seregamorph" % "hamcrest-more-matchers" % "0.1" % Test,
-  libraryDependencies += "com.github.sbt.junit" % "jupiter-interface" % JupiterKeys.jupiterVersion.value % Test,
-  libraryDependencies ++= Seq(
-    "org.junit.platform" % "junit-platform-runner" % "1.10.2" % Test,
-    "org.junit.jupiter"  % "junit-jupiter-engine"  % "5.10.2" % Test
-  ),
-  libraryDependencies += "org.hamcrest"          % "hamcrest" % "2.2"    % Test,
-  libraryDependencies += "com.eed3si9n.expecty" %% "expecty"  % "0.16.0" % Test
-)
-
-lazy val americium = (project in file(".")).settings(settings: _*)
-=======
-import sbt.Tests.{Group, SubProcess}
-import sbtrelease.ReleaseStateTransformations.*
-import xerial.sbt.Sonatype.*
-
-import java.io.OutputStream
-
-lazy val javaVersion = "1.9"
-
-lazy val scala2_13_Version = "2.13.12"
-
-lazy val scala3_Version = "3.3.1"
 
 ThisBuild / scalaVersion := scala2_13_Version
 
@@ -273,5 +134,4 @@
   libraryDependencies += "com.eed3si9n.expecty" %% "expecty"  % "0.16.0" % Test
 )
 
-lazy val americium = (project in file(".")).settings(settings: _*)
->>>>>>> aba73994
+lazy val americium = (project in file(".")).settings(settings: _*)