--- conflicted
+++ resolved
@@ -1,14 +1,8 @@
 addDependencyTreePlugin
 
 addSbtPlugin("com.github.sbt.junit" % "sbt-jupiter-interface" % "0.11.4")
-<<<<<<< HEAD
 addSbtPlugin("org.scalameta"        % "sbt-scalafmt"          % "2.5.2")
-addSbtPlugin("com.github.sbt"       % "sbt-release"           % "1.0.15")
+addSbtPlugin("com.github.sbt"       % "sbt-release"           % "1.4.0")
 addSbtPlugin("com.github.sbt"       % "sbt-pgp"               % "2.2.1")
-=======
-addSbtPlugin("org.scalameta"        % "sbt-scalafmt"          % "2.4.2")
-addSbtPlugin("com.github.sbt"       % "sbt-release"           % "1.4.0")
-addSbtPlugin("com.github.sbt"       % "sbt-pgp"               % "2.1.2")
->>>>>>> 1c0c3b4c
 addSbtPlugin("org.xerial.sbt"       % "sbt-sonatype"          % "3.9.7")
 addSbtPlugin("org.scoverage"        % "sbt-scoverage"         % "1.6.1")