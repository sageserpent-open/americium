--- conflicted
+++ resolved
@@ -1,14 +1,6 @@
 addDependencyTreePlugin
 
-<<<<<<< HEAD
-addSbtPlugin("net.aichler"   % "sbt-jupiter-interface" % "0.9.1")
-addSbtPlugin("org.scalameta" % "sbt-scalafmt"          % "2.4.2")
-addSbtPlugin("org.scoverage" % "sbt-scoverage"         % "1.6.1")
-=======
 addSbtPlugin("com.github.sbt.junit" % "sbt-jupiter-interface" % "0.13.0")
 addSbtPlugin("org.scalameta"        % "sbt-scalafmt"          % "2.5.2")
-addSbtPlugin("ch.epfl.scala"        % "sbt-version-policy"    % "3.2.1")
-addSbtPlugin("com.github.sbt"       % "sbt-release"           % "1.4.0")
-addSbtPlugin("org.xerial.sbt"       % "sbt-sonatype"          % "3.11.3")
 addSbtPlugin("org.scoverage"        % "sbt-scoverage"         % "2.1.1")
->>>>>>> 1c25efbf
+addSbtPlugin("com.github.sbt"       % "sbt-pgp"               % "2.2.1")