--- conflicted
+++ resolved
@@ -4,9 +4,5 @@
 addSbtPlugin("org.scalameta"        % "sbt-scalafmt"          % "2.5.2")
 addSbtPlugin("ch.epfl.scala"        % "sbt-version-policy"    % "3.2.1")
 addSbtPlugin("com.github.sbt"       % "sbt-release"           % "1.4.0")
-<<<<<<< HEAD
-addSbtPlugin("org.xerial.sbt"       % "sbt-sonatype"          % "3.12.0")
-=======
 addSbtPlugin("org.xerial.sbt"       % "sbt-sonatype"          % "3.12.2")
->>>>>>> 834cb9e1
 addSbtPlugin("org.scoverage"        % "sbt-scoverage"         % "2.2.1")