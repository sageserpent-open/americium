package magnolia

import examples._
import examples.Show._

object Main {
  def main(args: Array[String]): Unit = {
<<<<<<< HEAD
    println(Branch(Branch(Leaf(1, "a"), Leaf(2, "b")), Leaf(3, "c")).show)
=======

    val tree1: Tree = Branch(Branch(Leaf(1), Leaf(2)), Leaf(3))
    val tree2: Tree = Branch(Leaf(1), Leaf(2))

    println(tree1.show)
    println(tree1 isEqualTo tree1)
    println(tree1 isEqualTo tree2)

    println(Branch(Branch(Leaf(1), Leaf(2)), Leaf(3)).show)
    
>>>>>>> 27a55611
    println(List[Entity](Person("John Smith",
      Address(List("1 High Street", "London", "SW1A 1AA"),
        Country("UK", "GBR", false)))).show)

  }
}
<|MERGE_RESOLUTION|>--- conflicted
+++ resolved
@@ -5,9 +5,6 @@
 
 object Main {
   def main(args: Array[String]): Unit = {
-<<<<<<< HEAD
-    println(Branch(Branch(Leaf(1, "a"), Leaf(2, "b")), Leaf(3, "c")).show)
-=======
 
     val tree1: Tree = Branch(Branch(Leaf(1), Leaf(2)), Leaf(3))
     val tree2: Tree = Branch(Leaf(1), Leaf(2))
@@ -18,7 +15,6 @@
 
     println(Branch(Branch(Leaf(1), Leaf(2)), Leaf(3)).show)
     
->>>>>>> 27a55611
     println(List[Entity](Person("John Smith",
       Address(List("1 High Street", "London", "SW1A 1AA"),
         Country("UK", "GBR", false)))).show)
