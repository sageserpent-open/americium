package com.sageserpent.americium

import com.sageserpent.americium.TrialsImplementation.recipeHashJavaPropertyName
<<<<<<< HEAD
import com.sageserpent.americium.TrialsScaffolding.noShrinking
import com.sageserpent.americium.java.{
  Builder,
  CaseFactory,
  Trials as JavaTrials,
  TrialsApi as JavaTrialsApi
}
=======
import com.sageserpent.americium.TrialsScaffolding.{noShrinking, noStopping}
import com.sageserpent.americium.java.{Builder, CaseFactory, Trials as JavaTrials, TrialsApi as JavaTrialsApi}
>>>>>>> f67bca4b
import cyclops.control.Either as JavaEither
import org.mockito.ArgumentMatchers.{any, argThat}
import org.mockito.Mockito
import org.mockito.Mockito.{atMost as mockitoAtMost, *}
import org.scalatest.flatspec.AnyFlatSpec
import org.scalatest.matchers.should.Matchers
import org.scalatest.prop.TableDrivenPropertyChecks

import _root_.java.lang.Integer as JavaInteger
import _root_.java.util.function.{Consumer, Predicate, Function as JavaFunction}
import _root_.java.util.stream.IntStream
import _root_.java.util.{Optional, UUID, LinkedList as JavaLinkedList}
import scala.collection.mutable
import scala.jdk.CollectionConverters.*
import scala.util.Try

trait MockitoSessionSupport {
  protected def inMockitoSession[X](
      test: => Unit
  ): Unit = {
    val mockitoSession = Mockito.mockitoSession().startMocking()

    try {
      test
    } finally {
      mockitoSession.finishMocking()
    }
  }
}

object TrialsSpec {
  case class JackInABox[Caze](caze: Caze)

  case class ExceptionWithCasePayload[Case](caze: Case) extends RuntimeException

  case class ChoicesAndCriterion[X](choices: Seq[X], criterion: X => Boolean)

  sealed trait BinaryTree {
    def flatten: Vector[Int]
  }

  final case class Leaf(value: Int) extends BinaryTree {
    override def flatten: Vector[Int] = Vector(value)
  }

  final case class Branch(
      leftSubtree: BinaryTree,
      flag: Boolean,
      rightSubtree: BinaryTree
  ) extends BinaryTree {
    override def flatten: Vector[Int] =
      leftSubtree.flatten ++ rightSubtree.flatten
  }

  final case class BushyTree(growth: Either[List[BushyTree], Int]) {
    growth.fold(branches => require(branches.nonEmpty), _ => ())

    def flatten: Vector[Int] = growth.fold(
      branches => branches.map(_.flatten).reduce(_ ++ _),
      leafValue => Vector(leafValue)
    )
  }

  val api: TrialsApi         = Trials.api
  val javaApi: JavaTrialsApi = JavaTrials.api

  val limit: Int = 350

  def byteVectorTrials: Trials[Vector[Byte]] = {
    // FIXME: the need to do this shows that some kind of weighted distribution
    // is a good idea.
    api.alternateWithWeights(1 -> api.only(0.toByte), 10 -> api.bytes).several
  }

  def integerVectorTrials: Trials[Vector[Int]] = {
    // FIXME: the need to do this shows that some kind of weighted distribution
    // is a good idea.
    api.alternateWithWeights(1 -> api.only(0), 10 -> api.integers).several
  }

  def doubleVectorTrials: Trials[Vector[Double]] =
    // FIXME: the need to do this shows that some kind of weighted distribution
    // is a good idea.
    api.alternateWithWeights(1 -> api.only(0.0), 10 -> api.doubles).several

  def longVectorTrials: Trials[Vector[Long]] =
    // FIXME: the need to do this shows that some kind of weighted distribution
    // is a good idea.
    api.alternateWithWeights(1 -> api.only(0L), 10 -> api.longs).several

  def listTrials: Trials[List[Int]] =
    // FIXME: the need to do this shows that some kind of weighted distribution
    // is a good idea.
    api.alternateWithWeights(3 -> api.only(0), 10 -> api.integers).several

  def binaryTreeTrials: Trials[BinaryTree] = api.alternate(
    for {
      leftSubtree  <- api.delay(binaryTreeTrials)
      flag         <- api.booleans
      rightSubtree <- binaryTreeTrials
    } yield Branch(leftSubtree, flag, rightSubtree),
    // FIXME: the need to do this shows that some kind of weighted
    // distribution is a good idea.
    api
      .alternateWithWeights(3 -> api.only(0), 10 -> api.integers)
      .map(Leaf.apply)
  )

  def bushyTreeTrials: Trials[BushyTree] =
    api.complexities.flatMap(complexity =>
      api
        .alternateWithWeights(
          1 -> api
            .choose(1 to 10)
            .flatMap(positiveNumberOfBranches =>
              bushyTreeTrials
                .listsOfSize(positiveNumberOfBranches)
                .map(Left.apply)
            ),
          (1 max complexity) -> api
            // FIXME: the need to do this shows that some kind of weighted
            // distribution is a good idea.
            .alternateWithWeights(1 -> api.only(0), 10 -> api.integers)
            .map(Right.apply)
        )
        .map(BushyTree.apply)
    )
}

class TrialsSpec
    extends AnyFlatSpec
    with Matchers
    with TableDrivenPropertyChecks
    with MockitoSessionSupport {
  import TrialsSpec.*

  type TypeRequirementsToProtectCodeInStringsFromUnusedImportOptimisation =
    (JavaTrials[_], JavaFunction[_, _], Predicate[_])

  "test driving the Scala API" should "not produce smoke" in {
    val trials = api.choose(2, -4, 3)

    val flatMappedTrials = trials flatMap (integer => api.only(1.1 * integer))

    flatMappedTrials.withLimit(limit).supplyTo(println)

    val mappedTrials = trials map (_ * 2.5)

    mappedTrials.withLimit(limit).supplyTo(println)

    api
      .alternate(flatMappedTrials, mappedTrials)
      .withLimit(limit)
      .supplyTo(println)

    api
      .choose(0 to 20)
      .withLimit(limit)
      .supplyTo(println)

    api
      .alternate(Seq(flatMappedTrials, mappedTrials))
      .withLimit(limit)
      .supplyTo(println)

    api
      .choose(Array(1, 2, 3))
      .withLimit(limit)
      .supplyTo(println)

    api
      .streamLegacy(_.toString)
      .withLimit(limit)
      .supplyTo(println)

    api.bytes
      .withLimit(limit)
      .supplyTo(println)

    api.integers
      .withLimit(limit)
      .supplyTo(println)

    api.longs
      .withLimit(limit)
      .supplyTo(println)

    api.doubles
      .withLimit(limit)
      .supplyTo(println)

    api.booleans
      .withLimit(limit)
      .supplyTo(println)

    api.integers.sets
      .withLimit(limit)
      .supplyTo(println)

    api.integers.sortedSets
      .withLimit(limit)
      .supplyTo(println)

    api.integers
      .maps(api.strings)
      .withLimit(limit)
      .supplyTo(println)

    api.integers
      .sortedMaps(api.strings)
      .withLimit(limit)
      .supplyTo(println)

    api.integers
      .several[Vector[_]]
      .withLimit(limit)
      .supplyTo(println)

    api.characters
      .withLimit(limit)
      .supplyTo(println)

    api.instants
      .withLimit(limit)
      .supplyTo(println)

    api.strings
      .withLimit(limit)
      .supplyTo(println)

    api
      .characters('a', 'z', 'p')
      .strings
      .withLimit(limit)
      .supplyTo(println)

    api
      .choose(0, 1, 2, 5)
      .flatMap(size => api.characters('a', 'z').stringsOfSize(size))
      .withLimit(limit)
      .supplyTo(println)

    api.integers.options
      .withLimit(limit)
      .supplyTo(println)

    api.instants
      .or(api.booleans)
      .withLimit(limit)
      .supplyTo(println)
  }

  "test driving the Java API" should "not produce smoke" in {
    val javaTrials = javaApi.choose(2, -4, 3)

    val flatMappedJavaTrials =
      javaTrials flatMap (integer => javaApi.only(1.1 * integer))

    flatMappedJavaTrials.withLimit(limit).supplyTo(println)

    val mappedJavaTrials = javaTrials map (_ * 2.5)

    mappedJavaTrials.withLimit(limit).supplyTo(println)

    javaApi
      .alternate(flatMappedJavaTrials, mappedJavaTrials)
      .withLimit(limit)
      .supplyTo(println)

    javaApi
      .choose((0 to 20).asJava)
      .withLimit(limit)
      .supplyTo(println)

    javaApi
      .alternate(Seq(flatMappedJavaTrials, mappedJavaTrials).asJava)
      .withLimit(limit)
      .supplyTo(println)

    javaApi
      .streamLegacy(_.toString)
      .withLimit(limit)
      .supplyTo(println)

    javaApi.bytes
      .withLimit(limit)
      .supplyTo(println)

    javaApi.integers
      .withLimit(limit)
      .supplyTo(println)

    javaApi.longs
      .withLimit(limit)
      .supplyTo(println)

    javaApi.doubles
      .withLimit(limit)
      .supplyTo(println)

    javaApi.booleans
      .withLimit(limit)
      .supplyTo(println)

    javaApi.characters
      .withLimit(limit)
      .supplyTo(println)

    javaApi.instants
      .withLimit(limit)
      .supplyTo(println)

    javaApi.strings
      .withLimit(limit)
      .supplyTo(println)

    javaApi
      .characters('a', 'z', 'p')
      .collections(Builder.stringBuilder _)
      .withLimit(limit)
      .supplyTo(println)

    javaApi
      .choose(0, 1, 2, 5)
      .flatMap(size =>
        javaApi
          .characters('a', 'z')
          .collectionsOfSize(size, Builder.stringBuilder _)
      )
      .withLimit(limit)
      .supplyTo(println)

    javaApi.integers.optionals
      .withLimit(limit)
      .supplyTo(println)

    javaApi.instants
      .or(javaApi.booleans)
      .withLimit(limit)
      .supplyTo(println)
  }

  "only one case" should "yield just one trial" in
    forAll(Table("case", 1, "foo", 2.3, List(false, 0, true))) { dataCase =>
      inMockitoSession {
        val sut = api.only(dataCase)

        val mockConsumer: Any => Unit = mock(classOf[Any => Unit])

        sut.withLimit(limit).supplyTo(mockConsumer)

        verify(mockConsumer).apply(dataCase)
      }
    }

  "only one case that provokes an exception" should "result in an exception that references it" in
    forAll(Table("case", 1, "foo", 2.3, Seq(false, 0, true))) { dataCase =>
      inMockitoSession {
        val sut = api.only(dataCase)

        val problem = new RuntimeException("Test problem")

        val mockConsumer: Any => Unit = mock(classOf[Any => Unit])

        doThrow(problem).when(mockConsumer).apply(dataCase)

        val exception = intercept[sut.TrialException] {
          sut.withLimit(limit).supplyTo(mockConsumer)
        }

        exception.getCause should be(problem)
        val provokingCase: Any = exception.provokingCase
        provokingCase should be(dataCase)
      }
    }

  it should "result in an exception that references it even when trials are joined with `and`" in
    forAll(
      Table(
        "case tuple",
        (1, 2, 3),
        ("foo", false, 2.3),
        (2.3, -1, Set.empty),
        (Seq(false, 0, true), List.empty, true)
      )
    ) { case (dataCase1, dataCase2, dataCase3) =>
      inMockitoSession {
        val sut =
          api.only(dataCase1) and api.only(dataCase2) and api.only(dataCase3)

        val problem = new RuntimeException("Test problem")

        val mockConsumer: ((Any, Any, Any)) => Unit =
          mock(classOf[((Any, Any, Any)) => Unit])

        doThrow(problem)
          .when(mockConsumer)
          .apply((dataCase1, dataCase2, dataCase3))

        val exception = intercept[sut.TrialException] {
          sut.withLimit(limit).supplyTo(mockConsumer)
        }

        exception.getCause should be(problem)
        val provokingCase: (Any, Any, Any) = exception.provokingCase
        provokingCase should be((dataCase1, dataCase2, dataCase3))
      }
    }

  "a choice" should "yield all and only the cases given to it" in
    forAll(
      Table(
        "possibleChoices",
        Seq.empty,
        1 to 10,
        -5 to 5 map (_.toString),
        Seq(true),
        Seq(4.3)
      )
    ) { possibleChoices =>
      inMockitoSession {
        val sut: Trials[Any] = api.choose(possibleChoices)

        val mockConsumer: Any => Unit = mock(classOf[Any => Unit])

        sut.withLimit(limit).supplyTo(mockConsumer)

        possibleChoices.foreach(possibleChoice =>
          verify(mockConsumer).apply(possibleChoice)
        )
      }
    }

  it should "yield all and only the cases given to it in the given weights" in
    forAll(
      Table(
        "possibleChoices",
        Seq.empty,
        1 to 10,
        -5 to 5 map (_.toString),
        Seq(true),
        Seq(4.3)
      )
    ) { possibleChoices =>
      inMockitoSession {
        val weightedChoices =
          possibleChoices.map(choice =>
            1 + choice.hashCode().abs % 10 -> choice
          )

        val sut: Trials[Any] = api.chooseWithWeights(weightedChoices)

        val mockConsumer: Any => Unit = mock(classOf[Any => Unit])

        sut.withLimit(limit).supplyTo(mockConsumer)

        weightedChoices.foreach { case (weight, possibleChoice) =>
          verify(mockConsumer, times(weight)).apply(possibleChoice)
        }
      }
    }

  private val isomorphismCaseFactoryTable = Table(
    "isomorphism case factories",
    new CaseFactory[String] {
      override def apply(input: Long): String   = "Singleton"
      override def lowerBoundInput(): Long      = 434
      override def upperBoundInput(): Long      = 434
      override def maximallyShrunkInput(): Long = 434
    },
    new CaseFactory[String] {
      override def apply(input: Long): String   = "Singleton"
      override def lowerBoundInput(): Long      = 0
      override def upperBoundInput(): Long      = 0
      override def maximallyShrunkInput(): Long = 0
    },
    new CaseFactory[Boolean] {
      override def apply(input: Long): Boolean = input match {
        case -1L => false
        case 0L  => true
      }
      override def lowerBoundInput(): Long      = -1L
      override def upperBoundInput(): Long      = 0L
      override def maximallyShrunkInput(): Long = 0L
    },
    new CaseFactory[Boolean] {
      override def apply(input: Long): Boolean = input match {
        case 0L => false
        case 1L => true
      }
      override def lowerBoundInput(): Long      = 0L
      override def upperBoundInput(): Long      = 1L
      override def maximallyShrunkInput(): Long = 0L
    },
    new CaseFactory[Boolean] {
      override def apply(input: Long): Boolean = input match {
        case -1L => true
        case 0L  => false
      }
      override def lowerBoundInput(): Long      = -1L
      override def upperBoundInput(): Long      = 0L
      override def maximallyShrunkInput(): Long = -1L
    },
    new CaseFactory[Boolean] {
      override def apply(input: Long): Boolean = input match {
        case 0L => true
        case 1L => false
      }
      override def lowerBoundInput(): Long      = 0L
      override def upperBoundInput(): Long      = 1L
      override def maximallyShrunkInput(): Long = 1L
    },
    new CaseFactory[Byte] {
      override def apply(input: Long): Byte     = input.toByte
      override def lowerBoundInput(): Long      = Byte.MinValue
      override def upperBoundInput(): Long      = Byte.MaxValue
      override def maximallyShrunkInput(): Long = 2
    },
    new CaseFactory[Byte] {
      override def apply(input: Long): Byte     = input.toByte
      override def lowerBoundInput(): Long      = Byte.MinValue
      override def upperBoundInput(): Long      = Byte.MaxValue
      override def maximallyShrunkInput(): Long = -3
    },
    new CaseFactory[Byte] {
      override def apply(input: Long): Byte     = input.toByte
      override def lowerBoundInput(): Long      = Byte.MinValue
      override def upperBoundInput(): Long      = Byte.MaxValue
      override def maximallyShrunkInput(): Long = 0
    },
    new CaseFactory[Byte] {
      override def apply(input: Long): Byte     = input.toByte
      override def lowerBoundInput(): Long      = -3
      override def upperBoundInput(): Long      = Byte.MaxValue
      override def maximallyShrunkInput(): Long = -3
    },
    new CaseFactory[Byte] {
      override def apply(input: Long): Byte     = input.toByte
      override def lowerBoundInput(): Long      = Byte.MinValue
      override def upperBoundInput(): Long      = 5
      override def maximallyShrunkInput(): Long = 5
    },
    new CaseFactory[Byte] {
      override def apply(input: Long): Byte     = input.toByte
      override def lowerBoundInput(): Long      = 0
      override def upperBoundInput(): Long      = Byte.MaxValue
      override def maximallyShrunkInput(): Long = Byte.MaxValue / 2
    },
    new CaseFactory[Byte] {
      override def apply(input: Long): Byte     = input.toByte
      override def lowerBoundInput(): Long      = Byte.MinValue
      override def upperBoundInput(): Long      = Byte.MaxValue
      override def maximallyShrunkInput(): Long = Byte.MinValue / 3
    }
  )

  "a stream based on an isomorphism case factory" should "eventually cover all the inputs from the lower bound to the upper bound inclusive" in
    forAll(isomorphismCaseFactoryTable) { isomorphismCaseFactory =>
      inMockitoSession {
        val sut: Trials[Any] = api.stream(isomorphismCaseFactory)

        val mockConsumer: Any => Unit = mock(classOf[Any => Unit])

        sut.withLimit(limit).supplyTo(mockConsumer)

        val rangeOfCases = isomorphismCaseFactory
          .lowerBoundInput() to isomorphismCaseFactory
          .upperBoundInput() map isomorphismCaseFactory.apply

        rangeOfCases.foreach { expectedCase =>
          verify(mockConsumer, atLeastOnce()).apply(expectedCase)
        }
      }
    }

  it should "result in the maximally shrunk case being reported when all cases fail" in
    forAll(isomorphismCaseFactoryTable) { isomorphismCaseFactory =>
      val sut: Trials[Any] = api.stream(isomorphismCaseFactory)

      val angryConsumer: Any => Unit =
        _ => throw new RuntimeException("Disgusted, Tunbridge Wells!")

      val exception = intercept[sut.TrialException] {
        sut.withLimit(limit).supplyTo(angryConsumer)
      }

      exception.provokingCase shouldBe (isomorphismCaseFactory.apply(
        isomorphismCaseFactory.maximallyShrunkInput()
      ))
    }

  "a choice that includes exceptional cases" should "result in one of the corresponding exceptions" in {

    def testBodyInWildcardCapture[X](
        choicesAndCriterion: ChoicesAndCriterion[X]
    ) = choicesAndCriterion match {
      case ChoicesAndCriterion(possibleChoices, exceptionCriterion) =>
        val sut = api.choose(possibleChoices)

        val complainingConsumer = { (caze: X) =>
          if (exceptionCriterion(caze))
            throw ExceptionWithCasePayload(caze)
        }

        val exception = intercept[sut.TrialException] {
          sut.withLimit(limit).supplyTo(complainingConsumer)
        }

        val underlyingException = exception.getCause

        underlyingException shouldBe a[ExceptionWithCasePayload[_]]

        underlyingException match {
          case exceptionWithCasePayload: ExceptionWithCasePayload[_] =>
            exception.provokingCase should be(exceptionWithCasePayload.caze)

            exactly(1, possibleChoices) should be(
              exceptionWithCasePayload.caze
            )
        }
    }

    forAll(
      Table[ChoicesAndCriterion[_]](
        "possibleChoices -> exceptionCriterion",
        ChoicesAndCriterion(1 to 10, 0 == (_: Int) % 2),
        ChoicesAndCriterion(
          -5 to 5 map (_.toString),
          (_: String).contains("5")
        ),
        ChoicesAndCriterion(Seq(false, true), identity[Boolean] _),
        ChoicesAndCriterion(Seq(4.3), (_: Double) => true)
      )
    ) { choicesAndCriterion =>
      testBodyInWildcardCapture(choicesAndCriterion)
    }
  }

  "an alternation over finite alternatives" should "yield all and only the cases that would be yielded by its alternatives" in
    forAll(
      Table(
        "alternatives",
        Seq.empty,
        Seq(1 to 10),
        Seq(1 to 10, 20 to 30 map (_.toString)),
        Seq(1 to 10, Seq(true, false), 20 to 30),
        Seq(1, "3", 99),
        Seq(1, "3", 2 to 4),
        Seq(1 to 10, Seq(12), -3 to -1),
        Seq(Seq(0), 1 to 10, 13, -3 to -1)
      )
    ) { alternatives =>
      inMockitoSession {
        val sut: Trials[Any] =
          api.alternate(alternatives map {
            case sequence: Seq[_] => api.choose(sequence)
            case singleton        => api.only(singleton)
          })

        val mockConsumer: Any => Unit = mock(classOf[Any => Unit])

        sut.withLimit(limit).supplyTo(mockConsumer)

        alternatives
          .foreach {
            case several: Seq[_] =>
              several.foreach(possibleChoice =>
                verify(mockConsumer).apply(possibleChoice)
              )
            case singleton => verify(mockConsumer).apply(singleton)
          }
      }
    }

  it should "yield all and only the cases that would be yielded by its alternatives in the given weights" in
    forAll(
      Table(
        "alternatives",
        Seq.empty,
        Seq(1 to 10),
        Seq(1 to 10, 20 to 30 map (_.toString)),
        Seq(1 to 10, Seq(true, false), 20 to 30),
        Seq(1, "3", 99),
        Seq(1, "3", 2 to 4),
        Seq(1 to 10, Seq(12), -3 to -1),
        Seq(Seq(0), 1 to 10, 13, -3 to -1)
      )
    ) { alternatives =>
      inMockitoSession {
        val weightedAlternatives =
          alternatives.map(choice => 1 + choice.hashCode().abs % 10 -> choice)

        val sut: Trials[Any] =
          api.alternateWithWeights(weightedAlternatives map {
            case (weight, sequence: Seq[_]) => weight -> api.choose(sequence)
            case (weight, singleton)        => weight -> api.only(singleton)
          })

        val mockConsumer: Any => Unit = mock(classOf[Any => Unit])

        sut.withLimit(limit).supplyTo(mockConsumer)

        weightedAlternatives
          .foreach {
            case (weight, several: Seq[_]) =>
              several.foreach(possibleChoice =>
                verify(mockConsumer, times(weight)).apply(possibleChoice)
              )
            case (weight, singleton) =>
              verify(mockConsumer, times(weight)).apply(singleton)
          }
      }
    }

  "an alternation over streams" should "yield the cases that would be yielded by its alternatives in proportion to the given weights" in
    forAll(
      Table(
        "alternatives",
        Seq((_: Long).toString),
        Seq((_: Long).toString, identity[Long] _, (_: Long) * 2),
        Seq((_: Long).toString, identity[Long] _, (_: Long) * 2, (_: Long) * 2)
      )
    ) { alternatives =>
      inMockitoSession {
        val alternativeInvariantIds = Vector.fill(alternatives.size) {
          UUID.randomUUID()
        }

        val weightedAlternatives =
          alternatives
            .map(choice => 1 + choice.hashCode().abs % 10 -> choice)
            .toMap

        val sut: Trials[(Any, UUID)] =
          api.alternateWithWeights(
            weightedAlternatives.zip(alternativeInvariantIds) map {
              case ((weight, factory: (Long => Any)), invariantId) =>
                weight -> api.streamLegacy(factory).map(_ -> invariantId)
            }
          )

        val mockConsumer: ((Any, UUID)) => Unit =
          mock(classOf[((Any, UUID)) => Unit])

        val invariantIdCounts = mutable.Map.empty[UUID, Int]

        doAnswer(invocation =>
          invocation.getArgument[(Any, UUID)](0) match {
            case (_, invariantId) =>
              invariantIdCounts.updateWith(invariantId) {
                case count @ Some(_) => count.map(1 + _)
                case None            => Some(1)
              }: Unit
          }
        ).when(mockConsumer).apply(any(classOf[(Any, UUID)]))

        sut.withLimit(limit).supplyTo(mockConsumer)

        val totalNumberOfCalls = invariantIdCounts.values.sum

        val weights = weightedAlternatives.keys

        val totalWeight = weights.sum

        alternativeInvariantIds.zip(weights).foreach {
          case (invariantId, weight) =>
            val expectedCallCount =
              Math
                .round((totalNumberOfCalls.toDouble * weight) / totalWeight)
                .toInt
            invariantIdCounts(invariantId) should be(expectedCallCount +- 10)
        }
      }
    }

  "an alternation" should "yield cases that satisfy an invariant of one of its alternatives" in
    forAll(
      Table(
        "alternatives",
        Seq(1 to 10),
        Seq(1 to 10, 20 to 30 map (_.toString)),
        Seq(1 to 10, Seq(true, false), 20 to 30),
        Seq(1, "3", 99),
        Seq(1, "3", 2 to 4),
        Seq(1 to 10, Seq(12), -3 to -1),
        Seq(Seq(0), 1 to 10, 13, -3 to -1),
        Seq((_: Long).toString),
        Seq(Seq(0), 1 to 10, 13, identity[Long] _, -3 to -1)
      )
    ) { alternatives =>
      inMockitoSession {
        val alternativeInvariantIds = Vector.fill(alternatives.size) {
          UUID.randomUUID()
        }

        val predicateOnHash: ((Any, UUID)) => Boolean = {
          case (value: Any, _) =>
            0 == value.hashCode() % 3
        }

        val sut: Trials[(Any, UUID)] =
          api.alternate(alternatives map {
            case sequence: Seq[_] => api.choose(sequence)
            case factory: (Long => Any) =>
              api.streamLegacy(factory)
            case singleton => api.only(singleton)
          } zip alternativeInvariantIds map {
            // Set up a unique invariant on each alternative - it should supply
            // pairs, each of which has the same id component that denotes the
            // alternative. As the id is unique, the implementation of
            // `Trials.alternative` cannot fake the id values - so they must
            // come from the alternatives somehow. Furthermore, the pair should
            // satisfy a predicate on the hash of its second component.
            case (trials, invariantId) =>
              trials.map(_ -> invariantId).filter(predicateOnHash)
          })

        val mockConsumer: ((Any, UUID)) => Unit =
          mock(classOf[((Any, UUID)) => Unit])

        sut.withLimit(limit).supplyTo(mockConsumer)

        verify(mockConsumer, atLeastOnce())
          .apply(argThat { (identifiedCase: (Any, UUID)) =>
            alternativeInvariantIds.contains(
              identifiedCase._2
            ) && predicateOnHash(
              identifiedCase
            )
          })

        verifyNoMoreInteractions(mockConsumer)
      }
    }

  "collection trials" should "yield cases whose elements satisfy the same invariants as the values yielded by the base element trials" in
    forAll(
      Table(
        "input",
        Seq.empty,
        1 to 10,
        20 to 30 map (_.toString),
        Seq(true, false),
        1,
        "3",
        99,
        Seq(12),
        Seq.empty,
        (_: Long).toString,
        identity[Long] _
      )
    ) { input =>
      inMockitoSession {
        val invariantId = UUID.randomUUID()

        def predicateOnHash(caze: Any) = 0 == caze.hashCode() % 3

        val sut: Trials[List[(Any, UUID)]] =
          (input match {
            case sequence: Seq[_] => api.choose(sequence)
            case factory: (Long => Any) =>
              api.streamLegacy(factory)
            case singleton => api.only(singleton)
          }).map(
            _ ->
              // Set up an invariant - it should supply pairs, each of which has
              // the same id component. As the id is unique, the implementation
              // of `Trials.several` cannot fake the id values - so they must
              // come from the base trials somehow. Furthermore, the pair should
              // satisfy a predicate on its hash.
              invariantId
          ).filter(predicateOnHash)
            .several

        val mockConsumer: (List[(Any, UUID)]) => Unit =
          mock(classOf[List[(Any, UUID)] => Unit])

        sut.withLimit(limit).supplyTo(mockConsumer)

        verify(
          mockConsumer,
          atLeastOnce()
        ).apply(argThat {
          (_: List[(Any, UUID)]).forall(identifiedCase =>
            invariantId == identifiedCase._2 && predicateOnHash(
              identifiedCase
            )
          )
        })
      }
    }

  they should "yield members of the Cartesian product when the base elements trials are finite choices" in
    forAll(
      Table(
        "input",
        1 to 10,
        20 to 30 map (_.toString),
        Seq(true, false),
        1,
        "3",
        99,
        Seq(12),
        Seq.empty
      )
    ) { input =>
      inMockitoSession {
        val maximumLengthOfACartesianProductMember = 3

        def cartesianProductSizeLimitation(caze: List[Any]) =
          maximumLengthOfACartesianProductMember >= caze.size

        val sut: Trials[List[Any]] =
          (input match {
            case sequence: Seq[_] => api.choose(sequence)
            case factory: (Long => Any) =>
              api.streamLegacy(factory)
            case singleton => api.only(singleton)
          }).several[List[_]]
            .filter(cartesianProductSizeLimitation)

        val mockConsumer: Any => Unit = mock(classOf[Any => Unit])

        val elements = input match {
          case sequence: Seq[Any] =>
            sequence.toSet
          case singleton => Set(singleton)
        }

        val cartesianProductMembers: Set[List[Any]] = if (elements.nonEmpty) {
          def cartesianProduct(
              subProducts: LazyList[List[Any]]
          ): LazyList[List[Any]] = subProducts.lazyAppendedAll(
            cartesianProduct(
              subProducts.flatMap(subProduct => elements.map(_ :: subProduct))
            )
          )

          cartesianProduct(LazyList(Nil))
            .takeWhile(cartesianProductSizeLimitation)
            .toSet
        } else Set(Nil)

        val limit = 1500

        sut.withLimit(limit).supplyTo(mockConsumer)

        cartesianProductMembers.foreach(product =>
          verify(mockConsumer).apply(product)
        )
      }
    }

  "sized collection trials" should "yield cases even when the size is large" in
    forAll(
      Table(
        "input" -> "largeSize",
        // Slip in the empty and singleton cases too...
        (0 to 5)                    -> 0,
        listTrials                  -> 1,
        (1 to 10)                   -> 1000,
        (20 to 30 map (_.toString)) -> 10000,
        (Seq(true, false))          -> 30000,
        1                           -> 1000,
        "3"                         -> 10000,
        99                          -> 30000,
        Seq(12)                     -> 1000,
        ((_: Long).toString)        -> 20000,
        identity[Long] _            -> 1000,
        listTrials                  -> 30000,
        bushyTreeTrials             -> 2000
      )
    ) { (input, largeSize) =>
      inMockitoSession {
        println(s"largeSize: $largeSize")

        val sut: Trials[List[Any]] =
          (input match {
            case trials: Trials[_] => trials
            case sequence: Seq[_]  => api.choose(sequence)
            case factory: (Long => Any) =>
              api.streamLegacy(factory)
            case singleton => api.only(singleton)
          }).lotsOfSize(largeSize)

        val mockConsumer: List[Any] => Unit = mock(classOf[List[Any] => Unit])

        sut.withLimit(1).supplyTo(mockConsumer)

        verify(mockConsumer).apply(argThat(largeSize == (_: List[Any]).size))

        verifyNoMoreInteractions(mockConsumer)
      }
    }

  "trials" should "yield repeatable cases" in
    forAll(
      Table(
        "trials",
        api.only(1),
        api.choose(1, false, 99),
        api.alternate(
          api.choose(0 until 10 map (_.toString)),
          api.choose(-10 until 0)
        ),
        api.streamLegacy(_ * 1.46),
        api.alternate(
          api.streamLegacy(_ * 1.46),
          api.choose(0 until 10 map (_.toString)),
          api.choose(-10 until 0)
        ),
        implicitly[Factory[Option[Int]]].trials
      )
    ) { sut =>
      inMockitoSession {
        val mockConsumer: Any => Unit = mock(classOf[Any => Unit])

        // Whatever cases are supplied set the expectations...
        sut
          .withLimit(limit)
          .supplyTo(expectedCase =>
            doReturn(()).when(mockConsumer).apply(expectedCase)
          )

        // ... now let's see if we see the same cases.
        sut.withLimit(limit).supplyTo(mockConsumer)

        verifyNoMoreInteractions(mockConsumer)
      }
    }

  they should "not invoke stoppage if no failure is found" in {
    inMockitoSession {
      val sut = api.only(())

      def explodingStoppage(): Any => Boolean = {
        val mockPredicate: Any => Boolean = mock(classOf[Any => Boolean])

        doAnswer(_ => fail("The stoppage should not have been invoked."))
          .when(mockPredicate)
          .apply(any())

        mockPredicate
      }

      sut.withLimits(1, shrinkageStop = explodingStoppage).supplyTo { _ => }
    }
  }

  they should "produce no more than the limiting number of cases" in
    forAll(
      Table(
        "trials"                 -> "limit",
        api.only(1)              -> 1,
        api.choose(1, false, 99) -> 3,
        api.alternate(
          api.choose(0 until 10 map (_.toString)),
          api.choose(-10 until 0)
        )                                             -> 4,
        api.streamLegacy(identity)                    -> 200,
        implicitly[Factory[Either[Long, Int]]].trials -> 500
      )
    ) { (sut, limit) =>
      inMockitoSession {
        val mockConsumer: Any => Unit = mock(classOf[Any => Unit])

        sut.withLimit(limit).supplyTo(mockConsumer)

        verify(mockConsumer, mockitoAtMost(limit)).apply(any())
      }
    }

  they should "produce the limiting number of cases if feasible" in
    forAll(
      Table(
        "trials"                 -> "limit",
        api.only(1)              -> 1,
        api.choose(1, false, 99) -> 3,
        api.alternate(
          api.choose(0 until 10 map (_.toString)),
          api.choose(-10 until 0)
        )                                                    -> 20,
        implicitly[Factory[Either[Boolean, Boolean]]].trials -> 4,
        api
          .choose(1 to 3)
          .flatMap(x => api.choose(1 to 10).map(x -> _))
          .filter { case (x, y) => 0 == (x * y) % 3 } -> (1 * 7 + 2 * 3 + 1 * 3)
      )
    ) { (sut, limit) =>
      inMockitoSession {
        val mockConsumer: Any => Unit = mock(classOf[Any => Unit])

        sut.withLimit(limit).supplyTo(mockConsumer)

        verify(mockConsumer, times(limit)).apply(any())
      }
    }

  they should "yield repeatable exceptions" in
    forAll(
      Table(
        "trials",
        api.only(JackInABox(1)),
        api.choose(1, false, JackInABox(99)),
        api.alternate(
          api.only(true),
          api.choose(0 until 10 map (_.toString) map JackInABox.apply),
          api.choose(-10 until 0)
        ),
        api.streamLegacy({
          case value if 0 == value % 3 => JackInABox(value)
          case value => value
        }),
        api.alternate(
          api.only(true),
          api.choose(-10 until 0),
          api.streamLegacy(JackInABox.apply)
        ),
        implicitly[Factory[Option[Int]]].trials.map {
          case None        => JackInABox(())
          case Some(value) => value
        }
      )
    ) { sut =>
      val surprisedConsumer: Any => Unit = {
        case JackInABox(caze) => throw ExceptionWithCasePayload(caze)
        case _                =>
      }

      val exception = Try {
        sut.withLimit(limit).supplyTo(surprisedConsumer)
      }.failed.get
        .asInstanceOf[sut.TrialException]

      val exceptionFromSecondAttempt = Try {
        sut.withLimit(limit).supplyTo(surprisedConsumer)
      }.failed.get
        .asInstanceOf[sut.TrialException]

      exceptionFromSecondAttempt.provokingCase shouldBe exception.provokingCase
    }

  "an exceptional case" should "be reproduced via its recipe" in forAll(
    Table(
      "trials",
      api.only(JackInABox(1)),
      api.choose(1, false, JackInABox(99)),
      api.alternate(
        api.only(true),
        api.choose(0 until 10 map (_.toString) map JackInABox.apply),
        api.choose(-10 until 0)
      ),
      api.alternate(
        api.only(true),
        api.choose(-10 until 0),
        api.alternate(api.choose(-99 to -50), api.only(JackInABox(-2)))
      ),
      api.alternate(
        api.only(true),
        api.alternate(
          api.choose(-99 to -50),
          api.choose("Red herring", false, JackInABox(-2))
        ),
        api.choose(-10 until 0)
      ),
      api.streamLegacy({
        case value if 0 == value % 3 => JackInABox(value)
        case value => value
      }),
      api.alternate(
        api.only(true),
        api.streamLegacy({
          case value if 0 == value % 3 => JackInABox(value)
          case value => value
        }),
        api.choose(-10 until 0)
      ),
      implicitly[Factory[Option[Int]]].trials.map {
        case None        => JackInABox(())
        case Some(value) => value
      }
    )
  ) { sut =>
    val surprisedConsumer: Any => Unit = {
      case JackInABox(caze) => throw ExceptionWithCasePayload(caze)
      case _                =>
    }

    val exception = intercept[sut.TrialException](
      sut.withLimit(limit).supplyTo(surprisedConsumer)
    )

    val exceptionRecreatedViaRecipe = intercept[sut.TrialException](
      sut.withLimit(limit).supplyTo(surprisedConsumer)
    )

    exceptionRecreatedViaRecipe.provokingCase shouldBe exception.provokingCase
    exceptionRecreatedViaRecipe.recipe shouldBe exception.recipe
    exceptionRecreatedViaRecipe.recipeHash shouldBe exception.recipeHash
  }

  case class DescriptionTrialsCriterionAndLimit[X](
      description: String,
      sut: Trials[Vector[X]],
      exceptionCriterion: Vector[X] => Boolean,
      limit: Int
  )

<<<<<<< HEAD
  it should "only produce additional shrunk cases after revisiting shrunk cases yielded with a lesser cases limit" in {
=======
  it should "not change when increasing the limit on how many cases are examined if failing cases are readily available" in {
>>>>>>> f67bca4b
    val maximumPowerOfTwo = JavaInteger.bitCount(JavaInteger.MAX_VALUE)

    val scaleForClusteredValues = 10000

    val sut: Trials[Int] = api
      .integers(1, 1 << (maximumPowerOfTwo / 3))
      .map(x =>
        (scaleForClusteredValues + x * x) * x / (scaleForClusteredValues + x)
      )

    val baseLimit = 200

    def shrinkageSequenceUsingLimit(casesLimit: Int): Seq[(Int, (Int, Int))] = {
      println(s"----- Cases limit: $casesLimit -----")

      val shrinkageSequence: mutable.ListBuffer[(Int, (Int, Int))] =
        mutable.ListBuffer.empty

      var count = 0

      assertThrows[sut.TrialException] {
        sut.and(sut).withLimit(casesLimit).supplyTo {
          case (first: Int, second: Int) =>
<<<<<<< HEAD
            val capturedCount = count

            count += 1

            if (10 <= first && (1 to 4 contains (first - second).abs)) {
              println(s"Count: $capturedCount Case: ${first -> second}")

              shrinkageSequence += ((count, first -> second))
=======
            if (10 <= first && first == second) {
              println(s"Failing case: ${first -> second}")
>>>>>>> f67bca4b

              throw new RuntimeException
            }
        }
      }

      shrinkageSequence.toSeq
    }

    val shrinkageSequencesByLimit =
      ((1 to 10) map (_ * baseLimit) map (casesLimit =>
        casesLimit -> shrinkageSequenceUsingLimit(casesLimit)
      ))

    val commonPrefixes = shrinkageSequencesByLimit.tail
      .zip(shrinkageSequencesByLimit)
      .map {
        case (
              (_, precedingShrinkageSequence),
              (casesLimit, shrinkageSequence)
            ) =>
          casesLimit -> precedingShrinkageSequence
            .zip(shrinkageSequence)
            .takeWhile { case (left, right) => left == right }
            .map(_._1)

<<<<<<< HEAD
=======
    (2 to 10) map (_ * baseLimit) map { limit =>
      println(s"Limit $limit")
      limit -> harvestExceptionUsingLimit(limit)
    } foreach { case (limit, exception) =>
      withClue(s"------ Limit: $limit ------") {
        exception.provokingCase shouldBe exceptionUsingBaseLimit.provokingCase
>>>>>>> f67bca4b
      }

    commonPrefixes.tail.zip(commonPrefixes).foreach {
      case (
            (precedingCasesLimit, precedingCommonPrefix),
            (casesLimit, commonPrefix)
          ) =>
        withClue(
          s"Checking sizes of common prefixes for cases limits of: $precedingCasesLimit with prefix: $precedingCommonPrefix and: $casesLimit withPrefix: $commonPrefix ..."
        ) {
          precedingCommonPrefix.size should be <= commonPrefix.size
        }
    }
  }

  it should "be shrunk to a simple case" in {
    def testBodyInWildcardCapture[X](
        trialsAndCriterion: DescriptionTrialsCriterionAndLimit[X]
    ): Unit = trialsAndCriterion match {
      case DescriptionTrialsCriterionAndLimit(
            description,
            sut,
            exceptionCriterion,
            limit
          ) =>
        val complainingConsumer = { (caze: Vector[X]) =>
          if (exceptionCriterion(caze))
            throw ExceptionWithCasePayload(caze)
        }

        val exception = intercept[sut.TrialException] {
          sut.withLimit(limit).supplyTo(complainingConsumer)
        }

        val underlyingException = exception.getCause

        underlyingException shouldBe a[ExceptionWithCasePayload[_]]

        underlyingException match {
          case exceptionWithCasePayload: ExceptionWithCasePayload[
                Vector[X]
              ] =>
            val provokingCase = exception.provokingCase

            println(s"Provoking case for '$description': $provokingCase")

            provokingCase should be(exceptionWithCasePayload.caze)

            val sizeOfProvokingCase = provokingCase.size

            try
              sut
                .filter(_ != provokingCase)
                .withLimit(limit)
                .supplyTo(complainingConsumer)
            catch {
              case exceptionFromFilteredTrials: Throwable =>
                exceptionFromFilteredTrials.getCause match {
                  case exceptionWithAtLeastAsLargeCasePayload: ExceptionWithCasePayload[
                        Vector[X]
                      ] =>
                    exceptionWithAtLeastAsLargeCasePayload.caze.size should be >= sizeOfProvokingCase
                }
            }

            0 until sizeOfProvokingCase foreach { excisionIndex =>
              val smallerCase =
                provokingCase.patch(excisionIndex, Vector.empty, 1)

              noException should be thrownBy complainingConsumer(
                smallerCase
              )
            }
        }
    }

    forAll(
      Table[DescriptionTrialsCriterionAndLimit[_]](
        "(description, trials, exceptionCriterion)",
        DescriptionTrialsCriterionAndLimit(
          // This first entry isn't expected to shrink the values, only the
          // length of the failing case.
          "Has more than one text item whose converted values sum to more than 7.",
          api.strings map (_.toVector) map (_.map(_.toInt)),
          (integerVector: Vector[Int]) =>
            1 < integerVector.size && integerVector.sum > 7,
          limit
        ),
        DescriptionTrialsCriterionAndLimit(
          "Has either four or five characters.",
          api.characters.several[Vector[Char]],
          (characterVector: Vector[Char]) =>
            4 to 5 contains characterVector.size,
          limit
        ),
        DescriptionTrialsCriterionAndLimit(
          "Has either four or five characters - variation.",
          api
            .integers(4, 10)
            .flatMap(api.characters.lotsOfSize[Vector[Char]](_)),
          (characterVector: Vector[Char]) =>
            4 to 5 contains characterVector.size,
          limit
        ),
        DescriptionTrialsCriterionAndLimit(
          "Has either four or five characters - variation with shrinkable character range.",
          api
            .integers(4, 10)
            .flatMap(api.characters('a', 'z', 'q').lotsOfSize[Vector[Char]](_)),
          (characterVector: Vector[Char]) =>
            4 to 5 contains characterVector.size,
          limit
        ),
        DescriptionTrialsCriterionAndLimit(
          "Has either four or five characters - this used to be a pathologically slow example.",
          api
            .integers(0, 10)
            .flatMap(api.characters.lotsOfSize[Vector[Char]](_)),
          (characterVector: Vector[Char]) =>
            4 to 5 contains characterVector.size,
          limit
        ),
        DescriptionTrialsCriterionAndLimit(
          "Has more than one item and sums to more than 7.",
          doubleVectorTrials,
          (doubleVector: Vector[Double]) =>
            1 < doubleVector.size && doubleVector.sum > 7,
          limit
        ),
        DescriptionTrialsCriterionAndLimit(
          "Has more than one item and sums to more than 7.",
          byteVectorTrials,
          (integerVector: Vector[Byte]) =>
            1 < integerVector.size && integerVector.sum > 7,
          limit
        ),
        DescriptionTrialsCriterionAndLimit(
          "Has more than one item and sums to more than 7.",
          integerVectorTrials,
          (integerVector: Vector[Int]) =>
            1 < integerVector.size && integerVector.sum > 7,
          limit
        ),
        DescriptionTrialsCriterionAndLimit(
          "Has more than one item, no zeroes and sums to more than 7.",
          integerVectorTrials,
          (integerVector: Vector[Int]) =>
            1 < integerVector.size && integerVector.sum > 7 && !integerVector
              .contains(0),
          limit
        ),
        DescriptionTrialsCriterionAndLimit(
          "Has more than one item, at least one zero and sums to more than 7.",
          integerVectorTrials,
          (integerVector: Vector[Int]) =>
            1 < integerVector.size && integerVector.sum > 7 && integerVector
              .contains(0),
          limit
        ),
        DescriptionTrialsCriterionAndLimit(
          "Has more than one item and sums to more than 7.",
          longVectorTrials,
          (longVector: Vector[Long]) =>
            1 < longVector.size && longVector.sum > 7,
          limit
        ),
        DescriptionTrialsCriterionAndLimit(
          "Has more than one item, no zeroes and sums to more than 7.",
          longVectorTrials,
          (longVector: Vector[Long]) =>
            1 < longVector.size && longVector.sum > 7 && !longVector.contains(
              0
            ),
          limit
        ),
        DescriptionTrialsCriterionAndLimit(
          "Has more than one item, at least one zero and sums to more than 7.",
          longVectorTrials,
          (longVector: Vector[Long]) =>
            1 < longVector.size && longVector.sum > 7 && longVector.contains(0),
          limit
        ),
        DescriptionTrialsCriterionAndLimit(
          "Has more than 7 items.",
          integerVectorTrials,
          (integerVector: Vector[Int]) => integerVector.size > 7,
          limit
        ),
        DescriptionTrialsCriterionAndLimit(
          "Has more than one item, at least one non-zero and sums to a multiple of 7.",
          integerVectorTrials,
          (integerVector: Vector[Int]) =>
            1 < integerVector.size && 0 == integerVector.sum % 7 && integerVector
              .exists(0 != _),
          limit
        ),
        DescriptionTrialsCriterionAndLimit(
          "Has more than one item, no zeroes and sums to a multiple of 7.",
          integerVectorTrials,
          (integerVector: Vector[Int]) =>
            1 < integerVector.size && 0 == integerVector.sum % 7 && !integerVector
              .contains(0),
          limit
        ),
        DescriptionTrialsCriterionAndLimit(
          "Has more than one item, at least one zero and sums to a multiple of 7.",
          integerVectorTrials,
          (integerVector: Vector[Int]) =>
            1 < integerVector.size && 0 == integerVector.sum % 7 && integerVector
              .contains(0),
          limit
        ),
        DescriptionTrialsCriterionAndLimit(
          "Has more than one item and sums to a positive multiple of 7.",
          integerVectorTrials,
          (integerVector: Vector[Int]) =>
            1 < integerVector.size && 0 == integerVector.sum % 7 && 0 < integerVector.sum,
          limit
        ),
        DescriptionTrialsCriterionAndLimit(
          "Has more than one item, no zeroes and sums to a positive multiple of 7.",
          integerVectorTrials,
          (integerVector: Vector[Int]) =>
            1 < integerVector.size && 0 == integerVector.sum % 7 && 0 < integerVector.sum && !integerVector
              .contains(0),
          limit
        ),
        DescriptionTrialsCriterionAndLimit(
          "Has more than one item, at least one non-zero and sums to a positive multiple of 7.",
          integerVectorTrials,
          (integerVector: Vector[Int]) =>
            1 < integerVector.size && 0 == integerVector.sum % 7 && 0 < integerVector.sum && integerVector
              .exists(0 != _),
          limit
        ),
        DescriptionTrialsCriterionAndLimit(
          "Flattened binary tree with more than one leaf that sums to a multiple of 19 greater than 19.",
          binaryTreeTrials map (_.flatten),
          (integerVector: Vector[Int]) =>
            1 < integerVector.size && 0 == integerVector.sum % 19 && 19 < integerVector.sum,
          limit
        ),
        DescriptionTrialsCriterionAndLimit(
          "Flattened binary tree with more than one leaf and no zeroes that sums to a multiple of 19 greater than 19.",
          binaryTreeTrials map (_.flatten),
          (integerVector: Vector[Int]) =>
            1 < integerVector.size && 0 == integerVector.sum % 19 && 19 < integerVector.sum && !integerVector
              .contains(0),
          limit
        ),
        DescriptionTrialsCriterionAndLimit(
          "Flattened binary tree with more than one leaf and at least one zero that sums to a multiple of 19 greater than 19.",
          binaryTreeTrials map (_.flatten),
          (integerVector: Vector[Int]) =>
            1 < integerVector.size && 0 == integerVector.sum % 19 && 19 < integerVector.sum && integerVector
              .contains(0),
          limit
        ),
        DescriptionTrialsCriterionAndLimit(
          "Has more than five items, at least one non-zero and sums to a multiple of 7.",
          integerVectorTrials,
          (integerVector: Vector[Int]) =>
            5 < integerVector.size && 0 == integerVector.sum % 7 && integerVector
              .exists(0 != _),
          500
        ),
        DescriptionTrialsCriterionAndLimit(
          "Has more than five items and sums to a multiple of 7 less than -7.",
          integerVectorTrials,
          (integerVector: Vector[Int]) =>
            5 < integerVector.size && 0 == integerVector.sum % 7 && -7 > integerVector.sum && integerVector
              .exists(0 != _),
          750
        ),
        DescriptionTrialsCriterionAndLimit(
          "Has more than two items and is not sorted in ascending order.",
          integerVectorTrials,
          (integerVector: Vector[Int]) =>
            2 < integerVector.size && integerVector
              .zip(integerVector.tail)
              .exists { case (first, second) => first > second },
          limit
        ),
        DescriptionTrialsCriterionAndLimit(
          "Has more than two items and no duplicates.",
          integerVectorTrials,
          (integerVector: Vector[Int]) =>
            2 < integerVector.size && integerVector.distinct == integerVector,
          limit
        ),
        DescriptionTrialsCriterionAndLimit(
          "Flattened binary tree with more than two leaves whose odd-indexed leaves contain zeroes and even-indexed leaves contain non-zero values that sum to a multiple of 31 greater than 31.",
          binaryTreeTrials map (_.flatten),
          (integerVector: Vector[Int]) =>
            2 < integerVector.size && 0 == integerVector.sum % 31 && 31 < integerVector.sum && (0 until integerVector.size forall (
              index => 0 == index % 2 ^ 0 == integerVector(index)
            )),
          5000
        ),
        DescriptionTrialsCriterionAndLimit(
          "List with more than two elements whose odd-indexed elements contain zeroes and even-indexed elements contain non-zero values that sum to a multiple of 31 greater than 31.",
          listTrials map (_.toVector),
          (integerVector: Vector[Int]) =>
            2 < integerVector.size && 0 == integerVector.sum % 31 && 31 < integerVector.sum && (0 until integerVector.size forall (
              index => 0 == index % 2 ^ 0 == integerVector(index)
            )),
          5000
        )
      )
    ) { trialsAndCriterion =>
      testBodyInWildcardCapture(trialsAndCriterion)
    }
  }

  it should "have its shrinkage stopped by a stopping condition" in {
    def shouldProvokeFailure(caze: Long): Boolean = {
      1 == caze % 2
    }

    class FailureCounter {
      var numberOfFailures: Int = 0

      def consume(caze: Long): Unit = {
        if (shouldProvokeFailure(caze)) {
          numberOfFailures += 1
          throw ExceptionWithCasePayload(caze)
        }
      }
    }

    val failureCounterWithNoStoppingCondition = new FailureCounter

    val sut = api.longs

    val shrunkCase = intercept[sut.TrialException](
      sut
        .withLimits(limit, shrinkageStop = TrialsScaffolding.noStopping)
        .supplyTo(failureCounterWithNoStoppingCondition.consume)
    ).getCause match {
      case exception: ExceptionWithCasePayload[Long] => exception.caze
    }

    val halfTheFailuresSeen =
      failureCounterWithNoStoppingCondition.numberOfFailures / 2

    // This might fail, but not due to what we are testing for, so it is
    // expressed as a self-check of the test logic.
    assume(0 < halfTheFailuresSeen)

    def shrinkageStop(): Long => Boolean = {
      var countDown = halfTheFailuresSeen

      (caze: Long) =>
        shouldProvokeFailure(caze) should be(true)
        caze should be > shrunkCase

        if (0 == countDown) true
        else {
          countDown -= 1
          false
        }
    }

    val failureCounterWithStoppingCondition = new FailureCounter

    val shrunkCaseWithStoppage = intercept[sut.TrialException](
      sut
        .withLimits(limit, shrinkageStop = shrinkageStop)
        .supplyTo(failureCounterWithStoppingCondition.consume _)
    ).getCause match {
      case exception: ExceptionWithCasePayload[Long] => exception.caze
    }

    shrunkCaseWithStoppage should be > shrunkCase

    failureCounterWithStoppingCondition.numberOfFailures should (be > 1 and be < failureCounterWithNoStoppingCondition.numberOfFailures)

    val failureCounterWithoutAnyShrinkage = new FailureCounter

    val shrunkCaseWithoutAnyShrinkage = intercept[sut.TrialException](
      sut
        .withLimits(limit, shrinkageStop = noShrinking)
        .supplyTo(failureCounterWithoutAnyShrinkage.consume _)
    ).getCause match {
      case exception: ExceptionWithCasePayload[Long] => exception.caze
    }

    shrunkCaseWithoutAnyShrinkage should be > shrunkCaseWithStoppage

    failureCounterWithoutAnyShrinkage.numberOfFailures should be(1)
  }

  it should "be shrunk when the complexity is dependent on a factory produced value" in forAll(
    Table(
      ("maximumSize", "cutoff", "lowerBound", "upperBound", "casesLimit"),
      (100, -900, -1250, 0, 400),
      (100, 900, 0, 1250, 420),
      (100, -900, -1000, 0, 500),
      (100, 900, 0, 1000, 200),
      (1000, -900, -1250, 0, 500),
      (1000, 900, 0, 1250, 500),
      (1000, -900, -1000, 0, 500),
      (10000, 900, 0, 1000, 230),
      (10000, -900, -1250, 0, 700),
      (10000, 900, 0, 1250, 500),
      (10000, -900, -1000, 0, 200),
      (10000, 900, 0, 1000, 230)
    )
  ) { case (maximumSize, cutoff, lowerBound, upperBound, limit) =>
    println(
      "--------------------------------------------------------------------------"
    )
    println(
      s"maximum size: $maximumSize, limit: $cutoff, lowerBound: $lowerBound, upperBound: $upperBound"
    )

    val sut = api
      .integers(1, maximumSize)
      .flatMap(api.integers(lowerBound, upperBound).listsOfSize(_))

    val exception = intercept[sut.TrialException] {
      sut
        .withLimit(limit)
        .supplyTo(list => {
          if (list.map(_.abs).max >= cutoff.abs) {
            println(list)
            throw new RuntimeException
          }
        })
    }

    exception.provokingCase shouldBe List(cutoff)
  }

  "test driving a trials for a recursive data structure" should "not produce smoke" in {
    listTrials
      .withLimit(limit)
      .supplyTo(println)

    binaryTreeTrials
      .withLimit(limit)
      .supplyTo(println)

    bushyTreeTrials
      .withLimit(limit)
      .supplyTo(println)
  }

  "test driving automatic implicit generation of a trials" should "not produce smoke" in {
    implicitly[Factory[Option[Int]]].trials
      .withLimit(limit)
      .supplyTo(println)

    implicitly[Factory[Either[(Boolean, Boolean), Double]]].trials
      .withLimit(limit)
      .supplyTo(println)
  }

  "inlined filtration" should "execute the controlled block if and only if the precondition holds" in {
    Trials.whenever(satisfiedPrecondition = false) {
      fail(
        "If the precondition doesn't hold, the block should not be executed."
      )
    }

    Trials.whenever(satisfiedPrecondition = true) {}
  }

  private val oddHash = 1 == (_: Any).hashCode % 2

  it should "cover all the cases that would be covered by an explicit filtration over finite possibilities" in forAll(
    Table(
      "trials",
      api.only(2),
      api.only(15),
      api.choose(0 until 20),
      api.alternate(
        api.only(99),
        api.choose(0 until 20),
        api.only(127)
      ),
      api.choose(1 until 20).flatMap(x => api.choose(1, 3).map(_ + 4 * x))
    )
  ) { trials =>
    inMockitoSession {
      val mockConsumer: Int => Unit = mock(classOf[Int => Unit])

      // Whatever cases are supplied by a monadic filtration set the
      // expectations...
      trials
        .filter(oddHash)
        .withLimit(limit)
        .supplyTo(expectedCase =>
          doNothing().when(mockConsumer).apply(expectedCase)
        )

      // ... now let's see if we see the same cases when we filter inline.
      trials
        .withLimit(limit)
        .supplyTo(caze =>
          Trials.whenever(oddHash(caze)) {
            mockConsumer(caze)
          }
        )

      verifyNoMoreInteractions(mockConsumer)
    }
  }

  it should "cover the same number of cases that would be covered by an explicit filtration over infinite possibilities" in forAll(
    Table(
      "trials",
      api.integers,
      api.alternate(
        api.integers,
        api.only(1),
        api.choose(0 until 20)
      ),
      api.integers.flatMap(x => api.choose(1, 3).map(x * _))
    )
  ) { trials =>
    inMockitoSession {
      // Count the cases supplied by a monadic filtration...

      val numberOfCasesViaMonadicFiltration = {
        var count = 0

        trials
          .filter(oddHash)
          .withLimit(limit)
          .supplyTo { _ => count = 1 + count }

        count
      }

      val mockConsumer: Int => Unit = mock(classOf[Int => Unit])

      // ... now let's see if we receive *exactly* the same number of cases when
      // we filter inline.

      trials
        .withLimit(limit)
        .supplyTo(caze =>
          Trials.whenever(oddHash(caze)) {
            mockConsumer(caze)
          }
        )

      verify(mockConsumer, times(numberOfCasesViaMonadicFiltration)).apply(
        any()
      )
    }
  }

  it should "be minimise failures to the same failing case as via explicit filtration - Scala" in {
    val sets: Trials[Set[_ <: Int]] = api.integers.sets

    def predicate(set: Set[_ <: Int]): Boolean = 0 == set.hashCode() % 2

    val trouble = new RuntimeException("Trouble!")

    def troublesomeConsumer(set: Set[_ <: Int]): Unit =
      if (1 == set.size % 3) {
        println(set)
        throw trouble
      }

    val explicitlyFiltered = sets.filter(predicate)

    val exceptionViaExplicitFiltration =
      intercept[explicitlyFiltered.TrialException](
        explicitlyFiltered.withLimit(limit).supplyTo(troublesomeConsumer)
      )

    val exceptionViaInlinedFiltration = intercept[sets.TrialException](
      sets
        .withLimit(limit)
        .supplyTo(caze =>
          Trials.whenever(predicate(caze)) {
            troublesomeConsumer(caze)
          }
        )
    )

    exceptionViaInlinedFiltration.getCause should be(
      exceptionViaExplicitFiltration.getCause
    )

    exceptionViaInlinedFiltration.provokingCase should be(
      exceptionViaExplicitFiltration.provokingCase
    )
  }

  "mapping using a Java function" should "compile" in {
    assertCompiles("javaApi.only(1).map((_ + 1): JavaFunction[Int, Int])")
  }

  "mapping using a Scala function" should "compile" in {
    assertCompiles("api.only(1).map(_ + 1)")
  }

  "flatmapping using a Java function" should "compile" in {
    assertCompiles(
      "javaApi.only(1).flatMap(value => javaApi.choose(value, 1.0 + value))"
    )
  }

  "flatmapping using a Scala function" should "compile" in {
    assertCompiles(
      "api.only(1).flatMap(value => api.choose(value, 1.0 + value))"
    )
  }

  "filtering using a Java predicate" should "compile" in {
    assertCompiles("javaApi.only(1).filter(1 == _)")
  }

  "filtering using a Scala function" should "compile" in {
    assertCompiles("api.only(1).filter(1 == _)")
  }

  "this rho problem" should "be minimised" in {
    // Inspired by:
    // https://buttondown.email/hillelwayne/archive/fd1f0758-ae31-4e83-9138-33721cbd5ce3
    // and https://notebook.drmaciver.com/posts/2020-12-28-16:19.html

    // The following predicate is based on this Python diff:
    // format:off
    //    def f(x, y, z):
    //      out = 0
    //      for i in range(10):
    //        out = out * x + abs(y*z - i**2)
    //        x, y, z = y+1, z, x
    //    - return abs(out)%100 < 10
    //    + return abs(out)%100 < 9
    // format:on

    def predicate(
        threshold: BigInt
    )(x: BigInt, y: BigInt, z: BigInt): Boolean = {
      val (out, _, _, _) = (0 until 10).foldLeft((BigInt(0L), x, y, z)) {
        case ((partial, x, y, z), i) =>
          (partial * x + (y * z - BigInt(i).pow(2)).abs, y + 1, z, x)
      }
      out.abs % 100 < threshold
    }

    val suts = api.longs and api.longs and api.longs

    val provokingCase =
      intercept[suts.TrialException](
        suts
          .withLimits(casesLimit = 800, shrinkageStop = noShrinking)
          .supplyTo { case (x, y, z) =>
            predicate(threshold = 10)(x, y, z) shouldEqual predicate(threshold =
              9
            )(x, y, z)
          }
      ).provokingCase

    println(s"Provoking case: $provokingCase")

    val minimisedProvokingCase =
      intercept[suts.TrialException](
        suts.withLimits(casesLimit = 800, shrinkageStop = noStopping).supplyTo {
          case (x, y, z) =>
            predicate(threshold = 10)(x, y, z) shouldEqual predicate(threshold =
              9
            )(x, y, z)
        }
      ).provokingCase

    println(s"Minimised provoking case: $minimisedProvokingCase")

    minimisedProvokingCase._1.abs shouldBe <(provokingCase._1.abs)
    minimisedProvokingCase._2.abs shouldBe <(provokingCase._2.abs)
    minimisedProvokingCase._3.abs shouldBe <(provokingCase._3.abs)
  }

  "combination with Scala `.or`" should "cover alternate finite choices" in {
    inMockitoSession {
      val mockConsumer: Either[String, Int] => Unit =
        mock(classOf[Either[String, Int] => Unit])

      val lefts: Trials[String] = api.choose("Huey", "Duey", "Louie")

      val rights: Trials[Int] = api.choose(0 until 10)

      lefts
        .map(Left.apply)
        .withLimit(limit)
        .supplyTo(left => doReturn(()).when(mockConsumer).apply(left))

      rights
        .map(Right.apply)
        .withLimit(limit)
        .supplyTo(right => doReturn(()).when(mockConsumer).apply(right))

      (lefts or rights)
        .withLimit(limit)
        .supplyTo(mockConsumer)

      verifyNoMoreInteractions(mockConsumer)
    }
  }

  "combination with Java `.or`" should "cover alternate finite choices" in {
    inMockitoSession {
      val mockConsumer: Consumer[JavaEither[String, Int]] =
        mock(classOf[Consumer[JavaEither[String, Int]]])

      val lefts: JavaTrials[String] = javaApi.choose("Huey", "Duey", "Louie")

      val rights: JavaTrials[Int] = javaApi.choose(
        IntStream
          .range(0, 10)
          .collect[JavaLinkedList[Int]](
            () => new JavaLinkedList[Int](),
            _.add(_),
            _.addAll(_)
          )
      )

      lefts
        .map(JavaEither.left[String, Int])
        .withLimit(limit)
        .supplyTo(left => doNothing().when(mockConsumer).accept(left))

      rights
        .map(JavaEither.right[String, Int])
        .withLimit(limit)
        .supplyTo(right => doNothing().when(mockConsumer).accept(right))

      (lefts or rights)
        .withLimit(limit)
        .supplyTo(mockConsumer)

      verifyNoMoreInteractions(mockConsumer)
    }
  }

  "lifting with Scala `.options`" should "cover underlying finite choices and include `None`" in {
    inMockitoSession {
      val mockConsumer: Option[Int] => Unit =
        mock(classOf[Option[Int] => Unit])

      val underlyings: Trials[Int] = api.choose(0 to 10)

      underlyings
        .withLimit(limit)
        .supplyTo(underlyingCase =>
          doReturn(()).when(mockConsumer).apply(Some(underlyingCase))
        )

      doReturn(()).when(mockConsumer).apply(None)

      underlyings.options.withLimit(limit).supplyTo(mockConsumer)

      verifyNoMoreInteractions(mockConsumer)
    }
  }

  "lifting with Java `.optionals`" should "cover underlying finite choices and include `None`" in {
    inMockitoSession {
      val mockConsumer: Consumer[Optional[Int]] =
        mock(classOf[Consumer[Optional[Int]]])

      val underlyings: JavaTrials[Int] =
        javaApi.choose(
          IntStream
            .range(0, 10)
            .collect[JavaLinkedList[Int]](
              () => new JavaLinkedList[Int](),
              _.add(_),
              _.addAll(_)
            )
        )

      underlyings
        .withLimit(limit)
        .supplyTo(underlyingCase =>
          doNothing().when(mockConsumer).accept(Optional.of(underlyingCase))
        )

      doNothing().when(mockConsumer).accept(Optional.empty)

      underlyings.optionals.withLimit(limit).supplyTo(mockConsumer)

      verifyNoMoreInteractions(mockConsumer)
    }
  }
}

class TrialsSpecInQuarantineDueToUseOfSystemProperty
    extends AnyFlatSpec
    with Matchers
    with TableDrivenPropertyChecks
    with MockitoSessionSupport {
  import TrialsSpec.*

  it should "be reproduced by its recipe hash" in forAll(
    Table(
      "trials",
      api.only(JackInABox(1)),
      api.choose(1, false, JackInABox(99)),
      api.alternate(
        api.only(true),
        api.choose(0 until 10 map (_.toString) map JackInABox.apply),
        api.choose(-10 until 0)
      ),
      api.alternate(
        api.only(true),
        api.choose(-10 until 0),
        api.alternate(api.choose(-99 to -50), api.only(JackInABox(-2)))
      ),
      api.alternate(
        api.only(true),
        api.alternate(
          api.choose(-99 to -50),
          api.choose("Red herring", false, JackInABox(-2))
        ),
        api.choose(-10 until 0)
      ),
      api.streamLegacy({
        case value if 0 == value % 3 => JackInABox(value)
        case value => value
      }),
      api.alternate(
        api.only(true),
        api.streamLegacy({
          case value if 0 == value % 3 => JackInABox(value)
          case value => value
        }),
        api.choose(-10 until 0)
      ),
      implicitly[Factory[Option[Int]]].trials.map {
        case None        => JackInABox(())
        case Some(value) => value
      }
    )
  ) { sut =>
    inMockitoSession {
      val surprisedConsumer: Any => Unit = {
        case JackInABox(caze) => throw ExceptionWithCasePayload(caze)
        case _                =>
      }

      val exception = intercept[sut.TrialException](
        sut.withLimit(limit).supplyTo(surprisedConsumer)
      )

      val mockConsumer: Any => Unit = mock(classOf[Any => Unit])

      doAnswer(invocation =>
        throw ExceptionWithCasePayload(
          invocation.getArgument[JackInABox[_]](0).caze
        )
      ).when(mockConsumer).apply(any[JackInABox[_]]())

      val exceptionRecreatedViaRecipeHash = {
        val previousPropertyValue =
          Option(
            System.setProperty(recipeHashJavaPropertyName, exception.recipeHash)
          )

        try {
          intercept[sut.TrialException](
            sut.withLimit(limit).supplyTo(mockConsumer)
          )
        } finally {
          previousPropertyValue.fold(ifEmpty =
            System.clearProperty(recipeHashJavaPropertyName)
          )(
            System.setProperty(recipeHashJavaPropertyName, _)
          )
        }
      }

      exceptionRecreatedViaRecipeHash.provokingCase shouldBe exception.provokingCase
      exceptionRecreatedViaRecipeHash.recipe shouldBe exception.recipe
      exceptionRecreatedViaRecipeHash.recipeHash shouldBe exception.recipeHash

      verify(mockConsumer).apply(any())
    }
  }
}

class TrialsSpecInQuarantineDueToTheTestBeingLongRunning
    extends AnyFlatSpec
    with Matchers
    with TableDrivenPropertyChecks
    with MockitoSessionSupport {
  import TrialsSpec.*

  "lots of cases" should "be possible" in forAll(
    Table(
      "factory"    -> "limit",
      api.integers -> 10000,
      api.doubles  -> 10000,
      api.stream(new CaseFactory[Long] {
        override def apply(input: Long): Long     = input
        override def lowerBoundInput(): Long      = Long.MinValue
        override def upperBoundInput(): Long      = Long.MaxValue
        override def maximallyShrunkInput(): Long = 0L
      })           -> 10000,
      api.integers -> 100000,
      api.doubles  -> 100000,
      api.stream(new CaseFactory[Long] {
        override def apply(input: Long): Long     = input
        override def lowerBoundInput(): Long      = Long.MinValue
        override def upperBoundInput(): Long      = Long.MaxValue
        override def maximallyShrunkInput(): Long = 0L
      })           -> 100000,
      api.integers -> 500000,
      api.doubles  -> 500000,
      api.stream(new CaseFactory[Long] {
        override def apply(input: Long): Long     = input
        override def lowerBoundInput(): Long      = Long.MinValue
        override def upperBoundInput(): Long      = Long.MaxValue
        override def maximallyShrunkInput(): Long = 0L
      }) -> 500000
    )
  ) { case (factory, limit) =>
    inMockitoSession {
      val mockConsumer: Any => Unit = mock(classOf[Any => Unit])

      factory.withLimit(limit).supplyTo(mockConsumer)

      verify(mockConsumer, times(limit)).apply(any())
    }
  }
}<|MERGE_RESOLUTION|>--- conflicted
+++ resolved
@@ -1,18 +1,13 @@
 package com.sageserpent.americium
 
 import com.sageserpent.americium.TrialsImplementation.recipeHashJavaPropertyName
-<<<<<<< HEAD
-import com.sageserpent.americium.TrialsScaffolding.noShrinking
+import com.sageserpent.americium.TrialsScaffolding.{noShrinking, noStopping}
 import com.sageserpent.americium.java.{
   Builder,
   CaseFactory,
   Trials as JavaTrials,
   TrialsApi as JavaTrialsApi
 }
-=======
-import com.sageserpent.americium.TrialsScaffolding.{noShrinking, noStopping}
-import com.sageserpent.americium.java.{Builder, CaseFactory, Trials as JavaTrials, TrialsApi as JavaTrialsApi}
->>>>>>> f67bca4b
 import cyclops.control.Either as JavaEither
 import org.mockito.ArgumentMatchers.{any, argThat}
 import org.mockito.Mockito
@@ -1221,11 +1216,7 @@
       limit: Int
   )
 
-<<<<<<< HEAD
   it should "only produce additional shrunk cases after revisiting shrunk cases yielded with a lesser cases limit" in {
-=======
-  it should "not change when increasing the limit on how many cases are examined if failing cases are readily available" in {
->>>>>>> f67bca4b
     val maximumPowerOfTwo = JavaInteger.bitCount(JavaInteger.MAX_VALUE)
 
     val scaleForClusteredValues = 10000
@@ -1249,7 +1240,6 @@
       assertThrows[sut.TrialException] {
         sut.and(sut).withLimit(casesLimit).supplyTo {
           case (first: Int, second: Int) =>
-<<<<<<< HEAD
             val capturedCount = count
 
             count += 1
@@ -1258,10 +1248,6 @@
               println(s"Count: $capturedCount Case: ${first -> second}")
 
               shrinkageSequence += ((count, first -> second))
-=======
-            if (10 <= first && first == second) {
-              println(s"Failing case: ${first -> second}")
->>>>>>> f67bca4b
 
               throw new RuntimeException
             }
@@ -1288,15 +1274,6 @@
             .takeWhile { case (left, right) => left == right }
             .map(_._1)
 
-<<<<<<< HEAD
-=======
-    (2 to 10) map (_ * baseLimit) map { limit =>
-      println(s"Limit $limit")
-      limit -> harvestExceptionUsingLimit(limit)
-    } foreach { case (limit, exception) =>
-      withClue(s"------ Limit: $limit ------") {
-        exception.provokingCase shouldBe exceptionUsingBaseLimit.provokingCase
->>>>>>> f67bca4b
       }
 
     commonPrefixes.tail.zip(commonPrefixes).foreach {
