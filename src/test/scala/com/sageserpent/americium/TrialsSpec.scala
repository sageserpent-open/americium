package com.sageserpent.americium

import com.sageserpent.americium.TrialsImplementation.recipeHashJavaPropertyName
import com.sageserpent.americium.TrialsScaffolding.{noShrinking, noStopping}
import com.sageserpent.americium.java.{Builder, CaseFactory, Trials as JavaTrials, TrialsApi as JavaTrialsApi}
import cyclops.control.Either as JavaEither
import org.mockito.ArgumentMatchers.{any, argThat}
import org.mockito.Mockito
import org.mockito.Mockito.{atMost as mockitoAtMost, *}
import org.scalatest.flatspec.AnyFlatSpec
import org.scalatest.matchers.should.Matchers
import org.scalatest.prop.TableDrivenPropertyChecks

import _root_.java.lang.Integer as JavaInteger
import _root_.java.util.function.{Consumer, Predicate, Function as JavaFunction}
import _root_.java.util.stream.IntStream
import _root_.java.util.{Optional, UUID, LinkedList as JavaLinkedList}
import scala.collection.mutable
import scala.jdk.CollectionConverters.*
import scala.util.Try

trait MockitoSessionSupport {
  protected def inMockitoSession[X](
      test: => Unit
  ): Unit = {
    val mockitoSession = Mockito.mockitoSession().startMocking()

    try {
      test
    } finally {
      mockitoSession.finishMocking()
    }
  }
}

object TrialsSpec {
  case class JackInABox[Caze](caze: Caze)

  case class ExceptionWithCasePayload[Case](caze: Case) extends RuntimeException

  case class ChoicesAndCriterion[X](choices: Seq[X], criterion: X => Boolean)

  sealed trait BinaryTree {
    def flatten: Vector[Int]
  }

  final case class Leaf(value: Int) extends BinaryTree {
    override def flatten: Vector[Int] = Vector(value)
  }

  final case class Branch(
      leftSubtree: BinaryTree,
      flag: Boolean,
      rightSubtree: BinaryTree
  ) extends BinaryTree {
    override def flatten: Vector[Int] =
      leftSubtree.flatten ++ rightSubtree.flatten
  }

  final case class BushyTree(growth: Either[List[BushyTree], Int]) {
    growth.fold(branches => require(branches.nonEmpty), _ => ())

    def flatten: Vector[Int] = growth.fold(
      branches => branches.map(_.flatten).reduce(_ ++ _),
      leafValue => Vector(leafValue)
    )
  }

  val api: TrialsApi         = Trials.api
  val javaApi: JavaTrialsApi = JavaTrials.api

  val limit: Int = 350

  def byteVectorTrials: Trials[Vector[Byte]] = {
    // FIXME: the need to do this shows that some kind of weighted distribution
    // is a good idea.
    api.alternateWithWeights(1 -> api.only(0.toByte), 10 -> api.bytes).several
  }

  def integerVectorTrials: Trials[Vector[Int]] = {
    // FIXME: the need to do this shows that some kind of weighted distribution
    // is a good idea.
    api.alternateWithWeights(1 -> api.only(0), 10 -> api.integers).several
  }

  def doubleVectorTrials: Trials[Vector[Double]] =
    // FIXME: the need to do this shows that some kind of weighted distribution
    // is a good idea.
    api.alternateWithWeights(1 -> api.only(0.0), 10 -> api.doubles).several

  def longVectorTrials: Trials[Vector[Long]] =
    // FIXME: the need to do this shows that some kind of weighted distribution
    // is a good idea.
    api.alternateWithWeights(1 -> api.only(0L), 10 -> api.longs).several

  def listTrials: Trials[List[Int]] =
    // FIXME: the need to do this shows that some kind of weighted distribution
    // is a good idea.
    api.alternateWithWeights(3 -> api.only(0), 10 -> api.integers).several

  def binaryTreeTrials: Trials[BinaryTree] = api.alternate(
    for {
      leftSubtree  <- api.delay(binaryTreeTrials)
      flag         <- api.booleans
      rightSubtree <- binaryTreeTrials
    } yield Branch(leftSubtree, flag, rightSubtree),
    // FIXME: the need to do this shows that some kind of weighted
    // distribution is a good idea.
    api
      .alternateWithWeights(3 -> api.only(0), 10 -> api.integers)
      .map(Leaf.apply)
  )

  def bushyTreeTrials: Trials[BushyTree] =
    api.complexities.flatMap(complexity =>
      api
        .alternateWithWeights(
          1 -> api
            .choose(1 to 10)
            .flatMap(positiveNumberOfBranches =>
              bushyTreeTrials
                .listsOfSize(positiveNumberOfBranches)
                .map(Left.apply)
            ),
          (1 max complexity) -> api
            // FIXME: the need to do this shows that some kind of weighted
            // distribution is a good idea.
            .alternateWithWeights(1 -> api.only(0), 10 -> api.integers)
            .map(Right.apply)
        )
        .map(BushyTree.apply)
    )
}

class TrialsSpec
    extends AnyFlatSpec
    with Matchers
    with TableDrivenPropertyChecks
    with MockitoSessionSupport {
  import TrialsSpec.*

  type TypeRequirementsToProtectCodeInStringsFromUnusedImportOptimisation =
    (JavaTrials[_], JavaFunction[_, _], Predicate[_])

  "test driving the Scala API" should "not produce smoke" in {
    val trials = api.choose(2, -4, 3)

    val flatMappedTrials = trials flatMap (integer => api.only(1.1 * integer))

    flatMappedTrials.withLimit(limit).supplyTo(println)

    val mappedTrials = trials map (_ * 2.5)

    mappedTrials.withLimit(limit).supplyTo(println)

    api
      .alternate(flatMappedTrials, mappedTrials)
      .withLimit(limit)
      .supplyTo(println)

    api
      .choose(0 to 20)
      .withLimit(limit)
      .supplyTo(println)

    api
      .alternate(Seq(flatMappedTrials, mappedTrials))
      .withLimit(limit)
      .supplyTo(println)

    api
      .choose(Array(1, 2, 3))
      .withLimit(limit)
      .supplyTo(println)

    api
      .streamLegacy(_.toString)
      .withLimit(limit)
      .supplyTo(println)

    api.bytes
      .withLimit(limit)
      .supplyTo(println)

    api.integers
      .withLimit(limit)
      .supplyTo(println)

    api.longs
      .withLimit(limit)
      .supplyTo(println)

    api.doubles
      .withLimit(limit)
      .supplyTo(println)

    api.booleans
      .withLimit(limit)
      .supplyTo(println)

    api.integers.sets
      .withLimit(limit)
      .supplyTo(println)

    api.integers.sortedSets
      .withLimit(limit)
      .supplyTo(println)

    api.integers
      .maps(api.strings)
      .withLimit(limit)
      .supplyTo(println)

    api.integers
      .sortedMaps(api.strings)
      .withLimit(limit)
      .supplyTo(println)

    api.integers
      .several[Vector[_]]
      .withLimit(limit)
      .supplyTo(println)

    api.characters
      .withLimit(limit)
      .supplyTo(println)

    api.instants
      .withLimit(limit)
      .supplyTo(println)

    api.strings
      .withLimit(limit)
      .supplyTo(println)

    api
      .characters('a', 'z', 'p')
      .strings
      .withLimit(limit)
      .supplyTo(println)

    api
      .choose(0, 1, 2, 5)
      .flatMap(size => api.characters('a', 'z').stringsOfSize(size))
      .withLimit(limit)
      .supplyTo(println)

    api.integers.options
      .withLimit(limit)
      .supplyTo(println)

    api.instants
      .or(api.booleans)
      .withLimit(limit)
      .supplyTo(println)
  }

  "test driving the Java API" should "not produce smoke" in {
    val javaTrials = javaApi.choose(2, -4, 3)

    val flatMappedJavaTrials =
      javaTrials flatMap (integer => javaApi.only(1.1 * integer))

    flatMappedJavaTrials.withLimit(limit).supplyTo(println)

    val mappedJavaTrials = javaTrials map (_ * 2.5)

    mappedJavaTrials.withLimit(limit).supplyTo(println)

    javaApi
      .alternate(flatMappedJavaTrials, mappedJavaTrials)
      .withLimit(limit)
      .supplyTo(println)

    javaApi
      .choose((0 to 20).asJava)
      .withLimit(limit)
      .supplyTo(println)

    javaApi
      .alternate(Seq(flatMappedJavaTrials, mappedJavaTrials).asJava)
      .withLimit(limit)
      .supplyTo(println)

    javaApi
      .streamLegacy(_.toString)
      .withLimit(limit)
      .supplyTo(println)

    javaApi.bytes
      .withLimit(limit)
      .supplyTo(println)

    javaApi.integers
      .withLimit(limit)
      .supplyTo(println)

    javaApi.longs
      .withLimit(limit)
      .supplyTo(println)

    javaApi.doubles
      .withLimit(limit)
      .supplyTo(println)

    javaApi.booleans
      .withLimit(limit)
      .supplyTo(println)

    javaApi.characters
      .withLimit(limit)
      .supplyTo(println)

    javaApi.instants
      .withLimit(limit)
      .supplyTo(println)

    javaApi.strings
      .withLimit(limit)
      .supplyTo(println)

    javaApi
      .characters('a', 'z', 'p')
      .collections(Builder.stringBuilder _)
      .withLimit(limit)
      .supplyTo(println)

    javaApi
      .choose(0, 1, 2, 5)
      .flatMap(size =>
        javaApi
          .characters('a', 'z')
          .collectionsOfSize(size, Builder.stringBuilder _)
      )
      .withLimit(limit)
      .supplyTo(println)

    javaApi.integers.optionals
      .withLimit(limit)
      .supplyTo(println)

    javaApi.instants
      .or(javaApi.booleans)
      .withLimit(limit)
      .supplyTo(println)
  }

  "only one case" should "yield just one trial" in
    forAll(Table("case", 1, "foo", 2.3, List(false, 0, true))) { dataCase =>
      inMockitoSession {
        val sut = api.only(dataCase)

        val mockConsumer: Any => Unit = mock(classOf[Any => Unit])

        sut.withLimit(limit).supplyTo(mockConsumer)

        verify(mockConsumer).apply(dataCase)
      }
    }

  "only one case that provokes an exception" should "result in an exception that references it" in
    forAll(Table("case", 1, "foo", 2.3, Seq(false, 0, true))) { dataCase =>
      inMockitoSession {
        val sut = api.only(dataCase)

        val problem = new RuntimeException("Test problem")

        val mockConsumer: Any => Unit = mock(classOf[Any => Unit])

        doThrow(problem).when(mockConsumer).apply(dataCase)

        val exception = intercept[sut.TrialException] {
          sut.withLimit(limit).supplyTo(mockConsumer)
        }

        exception.getCause should be(problem)
        val provokingCase: Any = exception.provokingCase
        provokingCase should be(dataCase)
      }
    }

  it should "result in an exception that references it even when trials are joined with `and`" in
    forAll(
      Table(
        "case tuple",
        (1, 2, 3),
        ("foo", false, 2.3),
        (2.3, -1, Set.empty),
        (Seq(false, 0, true), List.empty, true)
      )
    ) { case (dataCase1, dataCase2, dataCase3) =>
      inMockitoSession {
        val sut =
          api.only(dataCase1) and api.only(dataCase2) and api.only(dataCase3)

        val problem = new RuntimeException("Test problem")

        val mockConsumer: ((Any, Any, Any)) => Unit =
          mock(classOf[((Any, Any, Any)) => Unit])

        doThrow(problem)
          .when(mockConsumer)
          .apply((dataCase1, dataCase2, dataCase3))

        val exception = intercept[sut.TrialException] {
          sut.withLimit(limit).supplyTo(mockConsumer)
        }

        exception.getCause should be(problem)
        val provokingCase: (Any, Any, Any) = exception.provokingCase
        provokingCase should be((dataCase1, dataCase2, dataCase3))
      }
    }

  "a choice" should "yield all and only the cases given to it" in
    forAll(
      Table(
        "possibleChoices",
        Seq.empty,
        1 to 10,
        -5 to 5 map (_.toString),
        Seq(true),
        Seq(4.3)
      )
    ) { possibleChoices =>
      inMockitoSession {
        val sut: Trials[Any] = api.choose(possibleChoices)

        val mockConsumer: Any => Unit = mock(classOf[Any => Unit])

        sut.withLimit(limit).supplyTo(mockConsumer)

        possibleChoices.foreach(possibleChoice =>
          verify(mockConsumer).apply(possibleChoice)
        )
      }
    }

  it should "yield all and only the cases given to it in the given weights" in
    forAll(
      Table(
        "possibleChoices",
        Seq.empty,
        1 to 10,
        -5 to 5 map (_.toString),
        Seq(true),
        Seq(4.3)
      )
    ) { possibleChoices =>
      inMockitoSession {
        val weightedChoices =
          possibleChoices.map(choice =>
            1 + choice.hashCode().abs % 10 -> choice
          )

        val sut: Trials[Any] = api.chooseWithWeights(weightedChoices)

        val mockConsumer: Any => Unit = mock(classOf[Any => Unit])

        sut.withLimit(limit).supplyTo(mockConsumer)

        weightedChoices.foreach { case (weight, possibleChoice) =>
          verify(mockConsumer, times(weight)).apply(possibleChoice)
        }
      }
    }

  private val isomorphismCaseFactoryTable = Table(
    "isomorphism case factories",
    new CaseFactory[String] {
      override def apply(input: Long): String   = "Singleton"
      override def lowerBoundInput(): Long      = 434
      override def upperBoundInput(): Long      = 434
      override def maximallyShrunkInput(): Long = 434
    },
    new CaseFactory[String] {
      override def apply(input: Long): String   = "Singleton"
      override def lowerBoundInput(): Long      = 0
      override def upperBoundInput(): Long      = 0
      override def maximallyShrunkInput(): Long = 0
    },
    new CaseFactory[Boolean] {
      override def apply(input: Long): Boolean = input match {
        case -1L => false
        case 0L  => true
      }
      override def lowerBoundInput(): Long      = -1L
      override def upperBoundInput(): Long      = 0L
      override def maximallyShrunkInput(): Long = 0L
    },
    new CaseFactory[Boolean] {
      override def apply(input: Long): Boolean = input match {
        case 0L => false
        case 1L => true
      }
      override def lowerBoundInput(): Long      = 0L
      override def upperBoundInput(): Long      = 1L
      override def maximallyShrunkInput(): Long = 0L
    },
    new CaseFactory[Boolean] {
      override def apply(input: Long): Boolean = input match {
        case -1L => true
        case 0L  => false
      }
      override def lowerBoundInput(): Long      = -1L
      override def upperBoundInput(): Long      = 0L
      override def maximallyShrunkInput(): Long = -1L
    },
    new CaseFactory[Boolean] {
      override def apply(input: Long): Boolean = input match {
        case 0L => true
        case 1L => false
      }
      override def lowerBoundInput(): Long      = 0L
      override def upperBoundInput(): Long      = 1L
      override def maximallyShrunkInput(): Long = 1L
    },
    new CaseFactory[Byte] {
      override def apply(input: Long): Byte     = input.toByte
      override def lowerBoundInput(): Long      = Byte.MinValue
      override def upperBoundInput(): Long      = Byte.MaxValue
      override def maximallyShrunkInput(): Long = 2
    },
    new CaseFactory[Byte] {
      override def apply(input: Long): Byte     = input.toByte
      override def lowerBoundInput(): Long      = Byte.MinValue
      override def upperBoundInput(): Long      = Byte.MaxValue
      override def maximallyShrunkInput(): Long = -3
    },
    new CaseFactory[Byte] {
      override def apply(input: Long): Byte     = input.toByte
      override def lowerBoundInput(): Long      = Byte.MinValue
      override def upperBoundInput(): Long      = Byte.MaxValue
      override def maximallyShrunkInput(): Long = 0
    },
    new CaseFactory[Byte] {
      override def apply(input: Long): Byte     = input.toByte
      override def lowerBoundInput(): Long      = -3
      override def upperBoundInput(): Long      = Byte.MaxValue
      override def maximallyShrunkInput(): Long = -3
    },
    new CaseFactory[Byte] {
      override def apply(input: Long): Byte     = input.toByte
      override def lowerBoundInput(): Long      = Byte.MinValue
      override def upperBoundInput(): Long      = 5
      override def maximallyShrunkInput(): Long = 5
    },
    new CaseFactory[Byte] {
      override def apply(input: Long): Byte     = input.toByte
      override def lowerBoundInput(): Long      = 0
      override def upperBoundInput(): Long      = Byte.MaxValue
      override def maximallyShrunkInput(): Long = Byte.MaxValue / 2
    },
    new CaseFactory[Byte] {
      override def apply(input: Long): Byte     = input.toByte
      override def lowerBoundInput(): Long      = Byte.MinValue
      override def upperBoundInput(): Long      = Byte.MaxValue
      override def maximallyShrunkInput(): Long = Byte.MinValue / 3
    }
  )

  "a stream based on an isomorphism case factory" should "eventually cover all the inputs from the lower bound to the upper bound inclusive" in
    forAll(isomorphismCaseFactoryTable) { isomorphismCaseFactory =>
      inMockitoSession {
        val sut: Trials[Any] = api.stream(isomorphismCaseFactory)

        val mockConsumer: Any => Unit = mock(classOf[Any => Unit])

        sut.withLimit(limit).supplyTo(mockConsumer)

        val rangeOfCases = isomorphismCaseFactory
          .lowerBoundInput() to isomorphismCaseFactory
          .upperBoundInput() map isomorphismCaseFactory.apply

        rangeOfCases.foreach { expectedCase =>
          verify(mockConsumer, atLeastOnce()).apply(expectedCase)
        }
      }
    }

  it should "result in the maximally shrunk case being reported when all cases fail" in
    forAll(isomorphismCaseFactoryTable) { isomorphismCaseFactory =>
      val sut: Trials[Any] = api.stream(isomorphismCaseFactory)

      val angryConsumer: Any => Unit =
        _ => throw new RuntimeException("Disgusted, Tunbridge Wells!")

      val exception = intercept[sut.TrialException] {
        sut.withLimit(limit).supplyTo(angryConsumer)
      }

      exception.provokingCase shouldBe (isomorphismCaseFactory.apply(
        isomorphismCaseFactory.maximallyShrunkInput()
      ))
    }

  "a choice that includes exceptional cases" should "result in one of the corresponding exceptions" in {

    def testBodyInWildcardCapture[X](
        choicesAndCriterion: ChoicesAndCriterion[X]
    ) = choicesAndCriterion match {
      case ChoicesAndCriterion(possibleChoices, exceptionCriterion) =>
        val sut = api.choose(possibleChoices)

        val complainingConsumer = { (caze: X) =>
          if (exceptionCriterion(caze))
            throw ExceptionWithCasePayload(caze)
        }

        val exception = intercept[sut.TrialException] {
          sut.withLimit(limit).supplyTo(complainingConsumer)
        }

        val underlyingException = exception.getCause

        underlyingException shouldBe a[ExceptionWithCasePayload[_]]

        underlyingException match {
          case exceptionWithCasePayload: ExceptionWithCasePayload[_] =>
            exception.provokingCase should be(exceptionWithCasePayload.caze)

            exactly(1, possibleChoices) should be(
              exceptionWithCasePayload.caze
            )
        }
    }

    forAll(
      Table[ChoicesAndCriterion[_]](
        "possibleChoices -> exceptionCriterion",
        ChoicesAndCriterion(1 to 10, 0 == (_: Int) % 2),
        ChoicesAndCriterion(
          -5 to 5 map (_.toString),
          (_: String).contains("5")
        ),
        ChoicesAndCriterion(Seq(false, true), identity[Boolean] _),
        ChoicesAndCriterion(Seq(4.3), (_: Double) => true)
      )
    ) { choicesAndCriterion =>
      testBodyInWildcardCapture(choicesAndCriterion)
    }
  }

  "an alternation over finite alternatives" should "yield all and only the cases that would be yielded by its alternatives" in
    forAll(
      Table(
        "alternatives",
        Seq.empty,
        Seq(1 to 10),
        Seq(1 to 10, 20 to 30 map (_.toString)),
        Seq(1 to 10, Seq(true, false), 20 to 30),
        Seq(1, "3", 99),
        Seq(1, "3", 2 to 4),
        Seq(1 to 10, Seq(12), -3 to -1),
        Seq(Seq(0), 1 to 10, 13, -3 to -1)
      )
    ) { alternatives =>
      inMockitoSession {
        val sut: Trials[Any] =
          api.alternate(alternatives map {
            case sequence: Seq[_] => api.choose(sequence)
            case singleton        => api.only(singleton)
          })

        val mockConsumer: Any => Unit = mock(classOf[Any => Unit])

        sut.withLimit(limit).supplyTo(mockConsumer)

        alternatives
          .foreach {
            case several: Seq[_] =>
              several.foreach(possibleChoice =>
                verify(mockConsumer).apply(possibleChoice)
              )
            case singleton => verify(mockConsumer).apply(singleton)
          }
      }
    }

  it should "yield all and only the cases that would be yielded by its alternatives in the given weights" in
    forAll(
      Table(
        "alternatives",
        Seq.empty,
        Seq(1 to 10),
        Seq(1 to 10, 20 to 30 map (_.toString)),
        Seq(1 to 10, Seq(true, false), 20 to 30),
        Seq(1, "3", 99),
        Seq(1, "3", 2 to 4),
        Seq(1 to 10, Seq(12), -3 to -1),
        Seq(Seq(0), 1 to 10, 13, -3 to -1)
      )
    ) { alternatives =>
      inMockitoSession {
        val weightedAlternatives =
          alternatives.map(choice => 1 + choice.hashCode().abs % 10 -> choice)

        val sut: Trials[Any] =
          api.alternateWithWeights(weightedAlternatives map {
            case (weight, sequence: Seq[_]) => weight -> api.choose(sequence)
            case (weight, singleton)        => weight -> api.only(singleton)
          })

        val mockConsumer: Any => Unit = mock(classOf[Any => Unit])

        sut.withLimit(limit).supplyTo(mockConsumer)

        weightedAlternatives
          .foreach {
            case (weight, several: Seq[_]) =>
              several.foreach(possibleChoice =>
                verify(mockConsumer, times(weight)).apply(possibleChoice)
              )
            case (weight, singleton) =>
              verify(mockConsumer, times(weight)).apply(singleton)
          }
      }
    }

  "an alternation over streams" should "yield the cases that would be yielded by its alternatives in proportion to the given weights" in
    forAll(
      Table(
        "alternatives",
        Seq((_: Long).toString),
        Seq((_: Long).toString, identity[Long] _, (_: Long) * 2),
        Seq((_: Long).toString, identity[Long] _, (_: Long) * 2, (_: Long) * 2)
      )
    ) { alternatives =>
      inMockitoSession {
        val alternativeInvariantIds = Vector.fill(alternatives.size) {
          UUID.randomUUID()
        }

        val weightedAlternatives =
          alternatives
            .map(choice => 1 + choice.hashCode().abs % 10 -> choice)
            .toMap

        val sut: Trials[(Any, UUID)] =
          api.alternateWithWeights(
            weightedAlternatives.zip(alternativeInvariantIds) map {
              case ((weight, factory: (Long => Any)), invariantId) =>
                weight -> api.streamLegacy(factory).map(_ -> invariantId)
            }
          )

        val mockConsumer: ((Any, UUID)) => Unit =
          mock(classOf[((Any, UUID)) => Unit])

        val invariantIdCounts = mutable.Map.empty[UUID, Int]

        doAnswer(invocation =>
          invocation.getArgument[(Any, UUID)](0) match {
            case (_, invariantId) =>
              invariantIdCounts.updateWith(invariantId) {
                case count @ Some(_) => count.map(1 + _)
                case None            => Some(1)
              }: Unit
          }
        ).when(mockConsumer).apply(any(classOf[(Any, UUID)]))

        sut.withLimit(limit).supplyTo(mockConsumer)

        val totalNumberOfCalls = invariantIdCounts.values.sum

        val weights = weightedAlternatives.keys

        val totalWeight = weights.sum

        alternativeInvariantIds.zip(weights).foreach {
          case (invariantId, weight) =>
            val expectedCallCount =
              Math
                .round((totalNumberOfCalls.toDouble * weight) / totalWeight)
                .toInt
            invariantIdCounts(invariantId) should be(expectedCallCount +- 10)
        }
      }
    }

  "an alternation" should "yield cases that satisfy an invariant of one of its alternatives" in
    forAll(
      Table(
        "alternatives",
        Seq(1 to 10),
        Seq(1 to 10, 20 to 30 map (_.toString)),
        Seq(1 to 10, Seq(true, false), 20 to 30),
        Seq(1, "3", 99),
        Seq(1, "3", 2 to 4),
        Seq(1 to 10, Seq(12), -3 to -1),
        Seq(Seq(0), 1 to 10, 13, -3 to -1),
        Seq((_: Long).toString),
        Seq(Seq(0), 1 to 10, 13, identity[Long] _, -3 to -1)
      )
    ) { alternatives =>
      inMockitoSession {
        val alternativeInvariantIds = Vector.fill(alternatives.size) {
          UUID.randomUUID()
        }

        val predicateOnHash: ((Any, UUID)) => Boolean = {
          case (value: Any, _) =>
            0 == value.hashCode() % 3
        }

        val sut: Trials[(Any, UUID)] =
          api.alternate(alternatives map {
            case sequence: Seq[_] => api.choose(sequence)
            case factory: (Long => Any) =>
              api.streamLegacy(factory)
            case singleton => api.only(singleton)
          } zip alternativeInvariantIds map {
            // Set up a unique invariant on each alternative - it should supply
            // pairs, each of which has the same id component that denotes the
            // alternative. As the id is unique, the implementation of
            // `Trials.alternative` cannot fake the id values - so they must
            // come from the alternatives somehow. Furthermore, the pair should
            // satisfy a predicate on the hash of its second component.
            case (trials, invariantId) =>
              trials.map(_ -> invariantId).filter(predicateOnHash)
          })

        val mockConsumer: ((Any, UUID)) => Unit =
          mock(classOf[((Any, UUID)) => Unit])

        sut.withLimit(limit).supplyTo(mockConsumer)

        verify(mockConsumer, atLeastOnce())
          .apply(argThat { (identifiedCase: (Any, UUID)) =>
            alternativeInvariantIds.contains(
              identifiedCase._2
            ) && predicateOnHash(
              identifiedCase
            )
          })

        verifyNoMoreInteractions(mockConsumer)
      }
    }

  "collection trials" should "yield cases whose elements satisfy the same invariants as the values yielded by the base element trials" in
    forAll(
      Table(
        "input",
        Seq.empty,
        1 to 10,
        20 to 30 map (_.toString),
        Seq(true, false),
        1,
        "3",
        99,
        Seq(12),
        Seq.empty,
        (_: Long).toString,
        identity[Long] _
      )
    ) { input =>
      inMockitoSession {
        val invariantId = UUID.randomUUID()

        def predicateOnHash(caze: Any) = 0 == caze.hashCode() % 3

        val sut: Trials[List[(Any, UUID)]] =
          (input match {
            case sequence: Seq[_] => api.choose(sequence)
            case factory: (Long => Any) =>
              api.streamLegacy(factory)
            case singleton => api.only(singleton)
          }).map(
            _ ->
              // Set up an invariant - it should supply pairs, each of which has
              // the same id component. As the id is unique, the implementation
              // of `Trials.several` cannot fake the id values - so they must
              // come from the base trials somehow. Furthermore, the pair should
              // satisfy a predicate on its hash.
              invariantId
          ).filter(predicateOnHash)
            .several

        val mockConsumer: (List[(Any, UUID)]) => Unit =
          mock(classOf[List[(Any, UUID)] => Unit])

        sut.withLimit(limit).supplyTo(mockConsumer)

        verify(
          mockConsumer,
          atLeastOnce()
        ).apply(argThat {
          (_: List[(Any, UUID)]).forall(identifiedCase =>
            invariantId == identifiedCase._2 && predicateOnHash(
              identifiedCase
            )
          )
        })
      }
    }

  they should "yield members of the Cartesian product when the base elements trials are finite choices" in
    forAll(
      Table(
        "input",
        1 to 10,
        20 to 30 map (_.toString),
        Seq(true, false),
        1,
        "3",
        99,
        Seq(12),
        Seq.empty
      )
    ) { input =>
      inMockitoSession {
        val maximumLengthOfACartesianProductMember = 3

        def cartesianProductSizeLimitation(caze: List[Any]) =
          maximumLengthOfACartesianProductMember >= caze.size

        val sut: Trials[List[Any]] =
          (input match {
            case sequence: Seq[_] => api.choose(sequence)
            case factory: (Long => Any) =>
              api.streamLegacy(factory)
            case singleton => api.only(singleton)
          }).several[List[_]]
            .filter(cartesianProductSizeLimitation)

        val mockConsumer: Any => Unit = mock(classOf[Any => Unit])

        val elements = input match {
          case sequence: Seq[Any] =>
            sequence.toSet
          case singleton => Set(singleton)
        }

        val cartesianProductMembers: Set[List[Any]] = if (elements.nonEmpty) {
          def cartesianProduct(
              subProducts: LazyList[List[Any]]
          ): LazyList[List[Any]] = subProducts.lazyAppendedAll(
            cartesianProduct(
              subProducts.flatMap(subProduct => elements.map(_ :: subProduct))
            )
          )

          cartesianProduct(LazyList(Nil))
            .takeWhile(cartesianProductSizeLimitation)
            .toSet
        } else Set(Nil)

        val limit = 1500

        sut.withLimit(limit).supplyTo(mockConsumer)

        cartesianProductMembers.foreach(product =>
          verify(mockConsumer).apply(product)
        )
      }
    }

  "sized collection trials" should "yield cases even when the size is large" in
    forAll(
      Table(
        "input" -> "largeSize",
        // Slip in the empty and singleton cases too...
        (0 to 5)                    -> 0,
        listTrials                  -> 1,
        (1 to 10)                   -> 1000,
        (20 to 30 map (_.toString)) -> 10000,
        (Seq(true, false))          -> 30000,
        1                           -> 1000,
        "3"                         -> 10000,
        99                          -> 30000,
        Seq(12)                     -> 1000,
        ((_: Long).toString)        -> 20000,
        identity[Long] _            -> 1000,
        listTrials                  -> 30000,
        bushyTreeTrials             -> 2000
      )
    ) { (input, largeSize) =>
      inMockitoSession {
        println(s"largeSize: $largeSize")

        val sut: Trials[List[Any]] =
          (input match {
            case trials: Trials[_] => trials
            case sequence: Seq[_]  => api.choose(sequence)
            case factory: (Long => Any) =>
              api.streamLegacy(factory)
            case singleton => api.only(singleton)
          }).lotsOfSize(largeSize)

        val mockConsumer: List[Any] => Unit = mock(classOf[List[Any] => Unit])

        sut.withLimit(1).supplyTo(mockConsumer)

        verify(mockConsumer).apply(argThat(largeSize == (_: List[Any]).size))

        verifyNoMoreInteractions(mockConsumer)
      }
    }

  "trials" should "yield repeatable cases" in
    forAll(
      Table(
        "trials",
        api.only(1),
        api.choose(1, false, 99),
        api.alternate(
          api.choose(0 until 10 map (_.toString)),
          api.choose(-10 until 0)
        ),
        api.streamLegacy(_ * 1.46),
        api.alternate(
          api.streamLegacy(_ * 1.46),
          api.choose(0 until 10 map (_.toString)),
          api.choose(-10 until 0)
        ),
        implicitly[Factory[Option[Int]]].trials
      )
    ) { sut =>
      inMockitoSession {
        val mockConsumer: Any => Unit = mock(classOf[Any => Unit])

        // Whatever cases are supplied set the expectations...
        sut
          .withLimit(limit)
          .supplyTo(expectedCase =>
            doReturn(()).when(mockConsumer).apply(expectedCase)
          )

        // ... now let's see if we see the same cases.
        sut.withLimit(limit).supplyTo(mockConsumer)

        verifyNoMoreInteractions(mockConsumer)
      }
    }

  they should "not invoke stoppage if no failure is found" in {
    inMockitoSession {
      val sut = api.only(())

      def explodingStoppage(): Any => Boolean = {
        val mockPredicate: Any => Boolean = mock(classOf[Any => Boolean])

        doAnswer(_ => fail("The stoppage should not have been invoked."))
          .when(mockPredicate)
          .apply(any())

        mockPredicate
      }

      sut.withLimits(1, shrinkageStop = explodingStoppage).supplyTo { _ => }
    }
  }

  they should "produce no more than the limiting number of cases" in
    forAll(
      Table(
        "trials"                 -> "limit",
        api.only(1)              -> 1,
        api.choose(1, false, 99) -> 3,
        api.alternate(
          api.choose(0 until 10 map (_.toString)),
          api.choose(-10 until 0)
        )                                             -> 4,
        api.streamLegacy(identity)                    -> 200,
        implicitly[Factory[Either[Long, Int]]].trials -> 500
      )
    ) { (sut, limit) =>
      inMockitoSession {
        val mockConsumer: Any => Unit = mock(classOf[Any => Unit])

        sut.withLimit(limit).supplyTo(mockConsumer)

        verify(mockConsumer, mockitoAtMost(limit)).apply(any())
      }
    }

  they should "produce the limiting number of cases if feasible" in
    forAll(
      Table(
        "trials"                 -> "limit",
        api.only(1)              -> 1,
        api.choose(1, false, 99) -> 3,
        api.alternate(
          api.choose(0 until 10 map (_.toString)),
          api.choose(-10 until 0)
        )                                                    -> 20,
        implicitly[Factory[Either[Boolean, Boolean]]].trials -> 4,
        api
          .choose(1 to 3)
          .flatMap(x => api.choose(1 to 10).map(x -> _))
          .filter { case (x, y) => 0 == (x * y) % 3 } -> (1 * 7 + 2 * 3 + 1 * 3)
      )
    ) { (sut, limit) =>
      inMockitoSession {
        val mockConsumer: Any => Unit = mock(classOf[Any => Unit])

        sut.withLimit(limit).supplyTo(mockConsumer)

        verify(mockConsumer, times(limit)).apply(any())
      }
    }

  they should "yield repeatable exceptions" in
    forAll(
      Table(
        "trials",
        api.only(JackInABox(1)),
        api.choose(1, false, JackInABox(99)),
        api.alternate(
          api.only(true),
          api.choose(0 until 10 map (_.toString) map JackInABox.apply),
          api.choose(-10 until 0)
        ),
        api.streamLegacy({
          case value if 0 == value % 3 => JackInABox(value)
          case value => value
        }),
        api.alternate(
          api.only(true),
          api.choose(-10 until 0),
          api.streamLegacy(JackInABox.apply)
        ),
        implicitly[Factory[Option[Int]]].trials.map {
          case None        => JackInABox(())
          case Some(value) => value
        }
      )
    ) { sut =>
      val surprisedConsumer: Any => Unit = {
        case JackInABox(caze) => throw ExceptionWithCasePayload(caze)
        case _                =>
      }

      val exception = Try {
        sut.withLimit(limit).supplyTo(surprisedConsumer)
      }.failed.get
        .asInstanceOf[sut.TrialException]

      val exceptionFromSecondAttempt = Try {
        sut.withLimit(limit).supplyTo(surprisedConsumer)
      }.failed.get
        .asInstanceOf[sut.TrialException]

      exceptionFromSecondAttempt.provokingCase shouldBe exception.provokingCase
    }

  "an exceptional case" should "be reproduced via its recipe" in forAll(
    Table(
      "trials",
      api.only(JackInABox(1)),
      api.choose(1, false, JackInABox(99)),
      api.alternate(
        api.only(true),
        api.choose(0 until 10 map (_.toString) map JackInABox.apply),
        api.choose(-10 until 0)
      ),
      api.alternate(
        api.only(true),
        api.choose(-10 until 0),
        api.alternate(api.choose(-99 to -50), api.only(JackInABox(-2)))
      ),
      api.alternate(
        api.only(true),
        api.alternate(
          api.choose(-99 to -50),
          api.choose("Red herring", false, JackInABox(-2))
        ),
        api.choose(-10 until 0)
      ),
      api.streamLegacy({
        case value if 0 == value % 3 => JackInABox(value)
        case value => value
      }),
      api.alternate(
        api.only(true),
        api.streamLegacy({
          case value if 0 == value % 3 => JackInABox(value)
          case value => value
        }),
        api.choose(-10 until 0)
      ),
      implicitly[Factory[Option[Int]]].trials.map {
        case None        => JackInABox(())
        case Some(value) => value
      }
    )
  ) { sut =>
    val surprisedConsumer: Any => Unit = {
      case JackInABox(caze) => throw ExceptionWithCasePayload(caze)
      case _                =>
    }

    val exception = intercept[sut.TrialException](
      sut.withLimit(limit).supplyTo(surprisedConsumer)
    )

    val exceptionRecreatedViaRecipe = intercept[sut.TrialException](
      sut.withLimit(limit).supplyTo(surprisedConsumer)
    )

    exceptionRecreatedViaRecipe.provokingCase shouldBe exception.provokingCase
    exceptionRecreatedViaRecipe.recipe shouldBe exception.recipe
    exceptionRecreatedViaRecipe.recipeHash shouldBe exception.recipeHash
  }

  case class DescriptionTrialsCriterionAndLimit[X](
      description: String,
      sut: Trials[Vector[X]],
      exceptionCriterion: Vector[X] => Boolean,
      limit: Int
  )

<<<<<<< HEAD
  it should "only produce additional shrunk cases after revisiting shrunk cases yielded with a lesser cases limit" in {
=======
  it should "not change when increasing the limit on how many cases are examined if failing cases are readily available" in {
>>>>>>> f67bca4b
    val maximumPowerOfTwo = JavaInteger.bitCount(JavaInteger.MAX_VALUE)

    val scaleForClusteredValues = 10000

    val sut: Trials[Int] = api
      .integers(1, 1 << (maximumPowerOfTwo / 3))
      .map(x =>
        (scaleForClusteredValues + x * x) * x / (scaleForClusteredValues + x)
      )

    val baseLimit = 200

    def shrinkageSequenceUsingLimit(limit: Int): Seq[(Int, (Int, Int))] = {
      val shrinkageSequence: mutable.ListBuffer[(Int, (Int, Int))] =
        mutable.ListBuffer.empty

      var count = 0

      assertThrows[sut.TrialException] {
        sut.and(sut).withLimit(limit).supplyTo {
          case (first: Int, second: Int) =>
<<<<<<< HEAD
            val capturedCount = count

            count += 1

            if (10 <= first && (1 to 4 contains (first - second).abs)) {
              println(s"Count: $capturedCount Case: ${first -> second}")

              shrinkageSequence += ((count, first -> second))
=======
            if (10 <= first && first == second) {
              println(s"Failing case: ${first -> second}")
>>>>>>> f67bca4b

              throw new RuntimeException
            }
        }
      }

      shrinkageSequence.toSeq
    }

    val shrinkageSequenceUsingBaseLimit = shrinkageSequenceUsingLimit(baseLimit)

    (2 to 10) map (_ * baseLimit) foreach { casesLimit =>
      println(s"----- Cases limit: $casesLimit -----")
      val shrinkageSequence = shrinkageSequenceUsingLimit(casesLimit)

<<<<<<< HEAD
      withClue(s"Cases limit: $casesLimit") {
        shrinkageSequence.take(
          shrinkageSequenceUsingBaseLimit.size
        ) should contain theSameElementsInOrderAs shrinkageSequenceUsingBaseLimit
=======
    (2 to 10) map (_ * baseLimit) map { limit =>
      println(s"Limit $limit")
      limit -> harvestExceptionUsingLimit(limit)
    } foreach { case (limit, exception) =>
      withClue(s"------ Limit: $limit ------") {
        exception.provokingCase shouldBe exceptionUsingBaseLimit.provokingCase
>>>>>>> f67bca4b
      }
    }
  }

  it should "be shrunk to a simple case" in {
    def testBodyInWildcardCapture[X](
        trialsAndCriterion: DescriptionTrialsCriterionAndLimit[X]
    ): Unit = trialsAndCriterion match {
      case DescriptionTrialsCriterionAndLimit(
            description,
            sut,
            exceptionCriterion,
            limit
          ) =>
        val complainingConsumer = { (caze: Vector[X]) =>
          if (exceptionCriterion(caze))
            throw ExceptionWithCasePayload(caze)
        }

        val exception = intercept[sut.TrialException] {
          sut.withLimit(limit).supplyTo(complainingConsumer)
        }

        val underlyingException = exception.getCause

        underlyingException shouldBe a[ExceptionWithCasePayload[_]]

        underlyingException match {
          case exceptionWithCasePayload: ExceptionWithCasePayload[
                Vector[X]
              ] =>
            val provokingCase = exception.provokingCase

            println(s"Provoking case for '$description': $provokingCase")

            provokingCase should be(exceptionWithCasePayload.caze)

            val sizeOfProvokingCase = provokingCase.size

            try
              sut
                .filter(_ != provokingCase)
                .withLimit(limit)
                .supplyTo(complainingConsumer)
            catch {
              case exceptionFromFilteredTrials: Throwable =>
                exceptionFromFilteredTrials.getCause match {
                  case exceptionWithAtLeastAsLargeCasePayload: ExceptionWithCasePayload[
                        Vector[X]
                      ] =>
                    exceptionWithAtLeastAsLargeCasePayload.caze.size should be >= sizeOfProvokingCase
                }
            }

            0 until sizeOfProvokingCase foreach { excisionIndex =>
              val smallerCase =
                provokingCase.patch(excisionIndex, Vector.empty, 1)

              noException should be thrownBy complainingConsumer(
                smallerCase
              )
            }
        }
    }

    forAll(
      Table[DescriptionTrialsCriterionAndLimit[_]](
        "(description, trials, exceptionCriterion)",
        DescriptionTrialsCriterionAndLimit(
          // This first entry isn't expected to shrink the values, only the
          // length of the failing case.
          "Has more than one text item whose converted values sum to more than 7.",
          api.strings map (_.toVector) map (_.map(_.toInt)),
          (integerVector: Vector[Int]) =>
            1 < integerVector.size && integerVector.sum > 7,
          limit
        ),
        DescriptionTrialsCriterionAndLimit(
          "Has either four or five characters.",
          api.characters.several[Vector[Char]],
          (characterVector: Vector[Char]) =>
            4 to 5 contains characterVector.size,
          limit
        ),
        DescriptionTrialsCriterionAndLimit(
          "Has either four or five characters - variation.",
          api
            .integers(4, 10)
            .flatMap(api.characters.lotsOfSize[Vector[Char]](_)),
          (characterVector: Vector[Char]) =>
            4 to 5 contains characterVector.size,
          limit
        ),
        DescriptionTrialsCriterionAndLimit(
          "Has either four or five characters - variation with shrinkable character range.",
          api
            .integers(4, 10)
            .flatMap(api.characters('a', 'z', 'q').lotsOfSize[Vector[Char]](_)),
          (characterVector: Vector[Char]) =>
            4 to 5 contains characterVector.size,
          limit
        ),
        DescriptionTrialsCriterionAndLimit(
          "Has either four or five characters - this used to be a pathologically slow example.",
          api
            .integers(0, 10)
            .flatMap(api.characters.lotsOfSize[Vector[Char]](_)),
          (characterVector: Vector[Char]) =>
            4 to 5 contains characterVector.size,
          limit
        ),
        DescriptionTrialsCriterionAndLimit(
          "Has more than one item and sums to more than 7.",
          doubleVectorTrials,
          (doubleVector: Vector[Double]) =>
            1 < doubleVector.size && doubleVector.sum > 7,
          limit
        ),
        DescriptionTrialsCriterionAndLimit(
          "Has more than one item and sums to more than 7.",
          byteVectorTrials,
          (integerVector: Vector[Byte]) =>
            1 < integerVector.size && integerVector.sum > 7,
          limit
        ),
        DescriptionTrialsCriterionAndLimit(
          "Has more than one item and sums to more than 7.",
          integerVectorTrials,
          (integerVector: Vector[Int]) =>
            1 < integerVector.size && integerVector.sum > 7,
          limit
        ),
        DescriptionTrialsCriterionAndLimit(
          "Has more than one item, no zeroes and sums to more than 7.",
          integerVectorTrials,
          (integerVector: Vector[Int]) =>
            1 < integerVector.size && integerVector.sum > 7 && !integerVector
              .contains(0),
          limit
        ),
        DescriptionTrialsCriterionAndLimit(
          "Has more than one item, at least one zero and sums to more than 7.",
          integerVectorTrials,
          (integerVector: Vector[Int]) =>
            1 < integerVector.size && integerVector.sum > 7 && integerVector
              .contains(0),
          limit
        ),
        DescriptionTrialsCriterionAndLimit(
          "Has more than one item and sums to more than 7.",
          longVectorTrials,
          (longVector: Vector[Long]) =>
            1 < longVector.size && longVector.sum > 7,
          limit
        ),
        DescriptionTrialsCriterionAndLimit(
          "Has more than one item, no zeroes and sums to more than 7.",
          longVectorTrials,
          (longVector: Vector[Long]) =>
            1 < longVector.size && longVector.sum > 7 && !longVector.contains(
              0
            ),
          limit
        ),
        DescriptionTrialsCriterionAndLimit(
          "Has more than one item, at least one zero and sums to more than 7.",
          longVectorTrials,
          (longVector: Vector[Long]) =>
            1 < longVector.size && longVector.sum > 7 && longVector.contains(0),
          limit
        ),
        DescriptionTrialsCriterionAndLimit(
          "Has more than 7 items.",
          integerVectorTrials,
          (integerVector: Vector[Int]) => integerVector.size > 7,
          limit
        ),
        DescriptionTrialsCriterionAndLimit(
          "Has more than one item, at least one non-zero and sums to a multiple of 7.",
          integerVectorTrials,
          (integerVector: Vector[Int]) =>
            1 < integerVector.size && 0 == integerVector.sum % 7 && integerVector
              .exists(0 != _),
          limit
        ),
        DescriptionTrialsCriterionAndLimit(
          "Has more than one item, no zeroes and sums to a multiple of 7.",
          integerVectorTrials,
          (integerVector: Vector[Int]) =>
            1 < integerVector.size && 0 == integerVector.sum % 7 && !integerVector
              .contains(0),
          limit
        ),
        DescriptionTrialsCriterionAndLimit(
          "Has more than one item, at least one zero and sums to a multiple of 7.",
          integerVectorTrials,
          (integerVector: Vector[Int]) =>
            1 < integerVector.size && 0 == integerVector.sum % 7 && integerVector
              .contains(0),
          limit
        ),
        DescriptionTrialsCriterionAndLimit(
          "Has more than one item and sums to a positive multiple of 7.",
          integerVectorTrials,
          (integerVector: Vector[Int]) =>
            1 < integerVector.size && 0 == integerVector.sum % 7 && 0 < integerVector.sum,
          limit
        ),
        DescriptionTrialsCriterionAndLimit(
          "Has more than one item, no zeroes and sums to a positive multiple of 7.",
          integerVectorTrials,
          (integerVector: Vector[Int]) =>
            1 < integerVector.size && 0 == integerVector.sum % 7 && 0 < integerVector.sum && !integerVector
              .contains(0),
          limit
        ),
        DescriptionTrialsCriterionAndLimit(
          "Has more than one item, at least one non-zero and sums to a positive multiple of 7.",
          integerVectorTrials,
          (integerVector: Vector[Int]) =>
            1 < integerVector.size && 0 == integerVector.sum % 7 && 0 < integerVector.sum && integerVector
              .exists(0 != _),
          limit
        ),
        DescriptionTrialsCriterionAndLimit(
          "Flattened binary tree with more than one leaf that sums to a multiple of 19 greater than 19.",
          binaryTreeTrials map (_.flatten),
          (integerVector: Vector[Int]) =>
            1 < integerVector.size && 0 == integerVector.sum % 19 && 19 < integerVector.sum,
          limit
        ),
        DescriptionTrialsCriterionAndLimit(
          "Flattened binary tree with more than one leaf and no zeroes that sums to a multiple of 19 greater than 19.",
          binaryTreeTrials map (_.flatten),
          (integerVector: Vector[Int]) =>
            1 < integerVector.size && 0 == integerVector.sum % 19 && 19 < integerVector.sum && !integerVector
              .contains(0),
          limit
        ),
        DescriptionTrialsCriterionAndLimit(
          "Flattened binary tree with more than one leaf and at least one zero that sums to a multiple of 19 greater than 19.",
          binaryTreeTrials map (_.flatten),
          (integerVector: Vector[Int]) =>
            1 < integerVector.size && 0 == integerVector.sum % 19 && 19 < integerVector.sum && integerVector
              .contains(0),
          limit
        ),
        DescriptionTrialsCriterionAndLimit(
          "Has more than five items, at least one non-zero and sums to a multiple of 7.",
          integerVectorTrials,
          (integerVector: Vector[Int]) =>
            5 < integerVector.size && 0 == integerVector.sum % 7 && integerVector
              .exists(0 != _),
          500
        ),
        DescriptionTrialsCriterionAndLimit(
          "Has more than five items and sums to a multiple of 7 less than -7.",
          integerVectorTrials,
          (integerVector: Vector[Int]) =>
            5 < integerVector.size && 0 == integerVector.sum % 7 && -7 > integerVector.sum && integerVector
              .exists(0 != _),
          750
        ),
        DescriptionTrialsCriterionAndLimit(
          "Has more than two items and is not sorted in ascending order.",
          integerVectorTrials,
          (integerVector: Vector[Int]) =>
            2 < integerVector.size && integerVector
              .zip(integerVector.tail)
              .exists { case (first, second) => first > second },
          limit
        ),
        DescriptionTrialsCriterionAndLimit(
          "Has more than two items and no duplicates.",
          integerVectorTrials,
          (integerVector: Vector[Int]) =>
            2 < integerVector.size && integerVector.distinct == integerVector,
          limit
        ),
        DescriptionTrialsCriterionAndLimit(
          "Flattened binary tree with more than two leaves whose odd-indexed leaves contain zeroes and even-indexed leaves contain non-zero values that sum to a multiple of 31 greater than 31.",
          binaryTreeTrials map (_.flatten),
          (integerVector: Vector[Int]) =>
            2 < integerVector.size && 0 == integerVector.sum % 31 && 31 < integerVector.sum && (0 until integerVector.size forall (
              index => 0 == index % 2 ^ 0 == integerVector(index)
            )),
          5000
        ),
        DescriptionTrialsCriterionAndLimit(
          "List with more than two elements whose odd-indexed elements contain zeroes and even-indexed elements contain non-zero values that sum to a multiple of 31 greater than 31.",
          listTrials map (_.toVector),
          (integerVector: Vector[Int]) =>
            2 < integerVector.size && 0 == integerVector.sum % 31 && 31 < integerVector.sum && (0 until integerVector.size forall (
              index => 0 == index % 2 ^ 0 == integerVector(index)
            )),
          5000
        )
      )
    ) { trialsAndCriterion =>
      testBodyInWildcardCapture(trialsAndCriterion)
    }
  }

  it should "have its shrinkage stopped by a stopping condition" in {
    def shouldProvokeFailure(caze: Long): Boolean = {
      1 == caze % 2
    }

    class FailureCounter {
      var numberOfFailures: Int = 0

      def consume(caze: Long): Unit = {
        if (shouldProvokeFailure(caze)) {
          numberOfFailures += 1
          throw ExceptionWithCasePayload(caze)
        }
      }
    }

    val failureCounterWithNoStoppingCondition = new FailureCounter

    val sut = api.longs

    val shrunkCase = intercept[sut.TrialException](
      sut
        .withLimits(limit, shrinkageStop = TrialsScaffolding.noStopping)
        .supplyTo(failureCounterWithNoStoppingCondition.consume)
    ).getCause match {
      case exception: ExceptionWithCasePayload[Long] => exception.caze
    }

    val halfTheFailuresSeen =
      failureCounterWithNoStoppingCondition.numberOfFailures / 2

    // This might fail, but not due to what we are testing for, so it is
    // expressed as a self-check of the test logic.
    assume(0 < halfTheFailuresSeen)

    def shrinkageStop(): Long => Boolean = {
      var countDown = halfTheFailuresSeen

      (caze: Long) =>
        shouldProvokeFailure(caze) should be(true)
        caze should be > shrunkCase

        if (0 == countDown) true
        else {
          countDown -= 1
          false
        }
    }

    val failureCounterWithStoppingCondition = new FailureCounter

    val shrunkCaseWithStoppage = intercept[sut.TrialException](
      sut
        .withLimits(limit, shrinkageStop = shrinkageStop)
        .supplyTo(failureCounterWithStoppingCondition.consume _)
    ).getCause match {
      case exception: ExceptionWithCasePayload[Long] => exception.caze
    }

    shrunkCaseWithStoppage should be > shrunkCase

    failureCounterWithStoppingCondition.numberOfFailures should (be > 1 and be < failureCounterWithNoStoppingCondition.numberOfFailures)

    val failureCounterWithoutAnyShrinkage = new FailureCounter

    val shrunkCaseWithoutAnyShrinkage = intercept[sut.TrialException](
      sut
        .withLimits(limit, shrinkageStop = noShrinking)
        .supplyTo(failureCounterWithoutAnyShrinkage.consume _)
    ).getCause match {
      case exception: ExceptionWithCasePayload[Long] => exception.caze
    }

    shrunkCaseWithoutAnyShrinkage should be > shrunkCaseWithStoppage

    failureCounterWithoutAnyShrinkage.numberOfFailures should be(1)
  }

  it should "be shrunk when the complexity is dependent on a factory produced value" in forAll(
    Table(
      ("maximumSize", "cutoff", "lowerBound", "upperBound", "casesLimit"),
      (100, -900, -1250, 0, 400),
      (100, 900, 0, 1250, 420),
      (100, -900, -1000, 0, 500),
      (100, 900, 0, 1000, 200),
      (1000, -900, -1250, 0, 500),
      (1000, 900, 0, 1250, 500),
      (1000, -900, -1000, 0, 500),
      (10000, 900, 0, 1000, 230),
      (10000, -900, -1250, 0, 700),
      (10000, 900, 0, 1250, 500),
      (10000, -900, -1000, 0, 200),
      (10000, 900, 0, 1000, 230)
    )
  ) { case (maximumSize, cutoff, lowerBound, upperBound, limit) =>
    println(
      "--------------------------------------------------------------------------"
    )
    println(
      s"maximum size: $maximumSize, limit: $cutoff, lowerBound: $lowerBound, upperBound: $upperBound"
    )

    val sut = api
      .integers(1, maximumSize)
      .flatMap(api.integers(lowerBound, upperBound).listsOfSize(_))

    val exception = intercept[sut.TrialException] {
      sut
        .withLimit(limit)
        .supplyTo(list => {
          if (list.map(_.abs).max >= cutoff.abs) {
            println(list)
            throw new RuntimeException
          }
        })
    }

    exception.provokingCase shouldBe List(cutoff)
  }

  "test driving a trials for a recursive data structure" should "not produce smoke" in {
    listTrials
      .withLimit(limit)
      .supplyTo(println)

    binaryTreeTrials
      .withLimit(limit)
      .supplyTo(println)

    bushyTreeTrials
      .withLimit(limit)
      .supplyTo(println)
  }

  "test driving automatic implicit generation of a trials" should "not produce smoke" in {
    implicitly[Factory[Option[Int]]].trials
      .withLimit(limit)
      .supplyTo(println)

    implicitly[Factory[Either[(Boolean, Boolean), Double]]].trials
      .withLimit(limit)
      .supplyTo(println)
  }

  "inlined filtration" should "execute the controlled block if and only if the precondition holds" in {
    Trials.whenever(satisfiedPrecondition = false) {
      fail(
        "If the precondition doesn't hold, the block should not be executed."
      )
    }

    Trials.whenever(satisfiedPrecondition = true) {}
  }

  private val oddHash = 1 == (_: Any).hashCode % 2

  it should "cover all the cases that would be covered by an explicit filtration over finite possibilities" in forAll(
    Table(
      "trials",
      api.only(2),
      api.only(15),
      api.choose(0 until 20),
      api.alternate(
        api.only(99),
        api.choose(0 until 20),
        api.only(127)
      ),
      api.choose(1 until 20).flatMap(x => api.choose(1, 3).map(_ + 4 * x))
    )
  ) { trials =>
    inMockitoSession {
      val mockConsumer: Int => Unit = mock(classOf[Int => Unit])

      // Whatever cases are supplied by a monadic filtration set the
      // expectations...
      trials
        .filter(oddHash)
        .withLimit(limit)
        .supplyTo(expectedCase =>
          doNothing().when(mockConsumer).apply(expectedCase)
        )

      // ... now let's see if we see the same cases when we filter inline.
      trials
        .withLimit(limit)
        .supplyTo(caze =>
          Trials.whenever(oddHash(caze)) {
            mockConsumer(caze)
          }
        )

      verifyNoMoreInteractions(mockConsumer)
    }
  }

  it should "cover the same number of cases that would be covered by an explicit filtration over infinite possibilities" in forAll(
    Table(
      "trials",
      api.integers,
      api.alternate(
        api.integers,
        api.only(1),
        api.choose(0 until 20)
      ),
      api.integers.flatMap(x => api.choose(1, 3).map(x * _))
    )
  ) { trials =>
    inMockitoSession {
      // Count the cases supplied by a monadic filtration...

      val numberOfCasesViaMonadicFiltration = {
        var count = 0

        trials
          .filter(oddHash)
          .withLimit(limit)
          .supplyTo { _ => count = 1 + count }

        count
      }

      val mockConsumer: Int => Unit = mock(classOf[Int => Unit])

      // ... now let's see if we receive *exactly* the same number of cases when
      // we filter inline.

      trials
        .withLimit(limit)
        .supplyTo(caze =>
          Trials.whenever(oddHash(caze)) {
            mockConsumer(caze)
          }
        )

      verify(mockConsumer, times(numberOfCasesViaMonadicFiltration)).apply(
        any()
      )
    }
  }

  it should "be minimise failures to the same failing case as via explicit filtration - Scala" in {
    val sets: Trials[Set[_ <: Int]] = api.integers.sets

    def predicate(set: Set[_ <: Int]): Boolean = 0 == set.hashCode() % 2

    val trouble = new RuntimeException("Trouble!")

    def troublesomeConsumer(set: Set[_ <: Int]): Unit =
      if (1 == set.size % 3) {
        println(set)
        throw trouble
      }

    val explicitlyFiltered = sets.filter(predicate)

    val exceptionViaExplicitFiltration =
      intercept[explicitlyFiltered.TrialException](
        explicitlyFiltered.withLimit(limit).supplyTo(troublesomeConsumer)
      )

    val exceptionViaInlinedFiltration = intercept[sets.TrialException](
      sets
        .withLimit(limit)
        .supplyTo(caze =>
          Trials.whenever(predicate(caze)) {
            troublesomeConsumer(caze)
          }
        )
    )

    exceptionViaInlinedFiltration.getCause should be(
      exceptionViaExplicitFiltration.getCause
    )

    exceptionViaInlinedFiltration.provokingCase should be(
      exceptionViaExplicitFiltration.provokingCase
    )
  }

  "mapping using a Java function" should "compile" in {
    assertCompiles("javaApi.only(1).map((_ + 1): JavaFunction[Int, Int])")
  }

  "mapping using a Scala function" should "compile" in {
    assertCompiles("api.only(1).map(_ + 1)")
  }

  "flatmapping using a Java function" should "compile" in {
    assertCompiles(
      "javaApi.only(1).flatMap(value => javaApi.choose(value, 1.0 + value))"
    )
  }

  "flatmapping using a Scala function" should "compile" in {
    assertCompiles(
      "api.only(1).flatMap(value => api.choose(value, 1.0 + value))"
    )
  }

  "filtering using a Java predicate" should "compile" in {
    assertCompiles("javaApi.only(1).filter(1 == _)")
  }

  "filtering using a Scala function" should "compile" in {
    assertCompiles("api.only(1).filter(1 == _)")
  }

  "this rho problem" should "be minimised" in {
    // Inspired by:
    // https://buttondown.email/hillelwayne/archive/fd1f0758-ae31-4e83-9138-33721cbd5ce3
    // and https://notebook.drmaciver.com/posts/2020-12-28-16:19.html

    // The following predicate is based on this Python diff:
    // format:off
    //    def f(x, y, z):
    //      out = 0
    //      for i in range(10):
    //        out = out * x + abs(y*z - i**2)
    //        x, y, z = y+1, z, x
    //    - return abs(out)%100 < 10
    //    + return abs(out)%100 < 9
    // format:on

    def predicate(
        threshold: BigInt
    )(x: BigInt, y: BigInt, z: BigInt): Boolean = {
      val (out, _, _, _) = (0 until 10).foldLeft((BigInt(0L), x, y, z)) {
        case ((partial, x, y, z), i) =>
          (partial * x + (y * z - BigInt(i).pow(2)).abs, y + 1, z, x)
      }
      out.abs % 100 < threshold
    }

    val suts = api.longs and api.longs and api.longs

    val provokingCase =
      intercept[suts.TrialException](
        suts
          .withLimits(casesLimit = 800, shrinkageStop = noShrinking)
          .supplyTo { case (x, y, z) =>
            predicate(threshold = 10)(x, y, z) shouldEqual predicate(threshold =
              9
            )(x, y, z)
          }
      ).provokingCase

    println(s"Provoking case: $provokingCase")

    val minimisedProvokingCase =
      intercept[suts.TrialException](
        suts.withLimits(casesLimit = 800, shrinkageStop = noStopping).supplyTo {
          case (x, y, z) =>
            predicate(threshold = 10)(x, y, z) shouldEqual predicate(threshold =
              9
            )(x, y, z)
        }
      ).provokingCase

    println(s"Minimised provoking case: $minimisedProvokingCase")

    minimisedProvokingCase._1.abs shouldBe <(provokingCase._1.abs)
    minimisedProvokingCase._2.abs shouldBe <(provokingCase._2.abs)
    minimisedProvokingCase._3.abs shouldBe <(provokingCase._3.abs)
  }

  "combination with Scala `.or`" should "cover alternate finite choices" in {
    inMockitoSession {
      val mockConsumer: Either[String, Int] => Unit =
        mock(classOf[Either[String, Int] => Unit])

      val lefts: Trials[String] = api.choose("Huey", "Duey", "Louie")

      val rights: Trials[Int] = api.choose(0 until 10)

      lefts
        .map(Left.apply)
        .withLimit(limit)
        .supplyTo(left => doReturn(()).when(mockConsumer).apply(left))

      rights
        .map(Right.apply)
        .withLimit(limit)
        .supplyTo(right => doReturn(()).when(mockConsumer).apply(right))

      (lefts or rights)
        .withLimit(limit)
        .supplyTo(mockConsumer)

      verifyNoMoreInteractions(mockConsumer)
    }
  }

  "combination with Java `.or`" should "cover alternate finite choices" in {
    inMockitoSession {
      val mockConsumer: Consumer[JavaEither[String, Int]] =
        mock(classOf[Consumer[JavaEither[String, Int]]])

      val lefts: JavaTrials[String] = javaApi.choose("Huey", "Duey", "Louie")

      val rights: JavaTrials[Int] = javaApi.choose(
        IntStream
          .range(0, 10)
          .collect[JavaLinkedList[Int]](
            () => new JavaLinkedList[Int](),
            _.add(_),
            _.addAll(_)
          )
      )

      lefts
        .map(JavaEither.left[String, Int])
        .withLimit(limit)
        .supplyTo(left => doNothing().when(mockConsumer).accept(left))

      rights
        .map(JavaEither.right[String, Int])
        .withLimit(limit)
        .supplyTo(right => doNothing().when(mockConsumer).accept(right))

      (lefts or rights)
        .withLimit(limit)
        .supplyTo(mockConsumer)

      verifyNoMoreInteractions(mockConsumer)
    }
  }

  "lifting with Scala `.options`" should "cover underlying finite choices and include `None`" in {
    inMockitoSession {
      val mockConsumer: Option[Int] => Unit =
        mock(classOf[Option[Int] => Unit])

      val underlyings: Trials[Int] = api.choose(0 to 10)

      underlyings
        .withLimit(limit)
        .supplyTo(underlyingCase =>
          doReturn(()).when(mockConsumer).apply(Some(underlyingCase))
        )

      doReturn(()).when(mockConsumer).apply(None)

      underlyings.options.withLimit(limit).supplyTo(mockConsumer)

      verifyNoMoreInteractions(mockConsumer)
    }
  }

  "lifting with Java `.optionals`" should "cover underlying finite choices and include `None`" in {
    inMockitoSession {
      val mockConsumer: Consumer[Optional[Int]] =
        mock(classOf[Consumer[Optional[Int]]])

      val underlyings: JavaTrials[Int] =
        javaApi.choose(
          IntStream
            .range(0, 10)
            .collect[JavaLinkedList[Int]](
              () => new JavaLinkedList[Int](),
              _.add(_),
              _.addAll(_)
            )
        )

      underlyings
        .withLimit(limit)
        .supplyTo(underlyingCase =>
          doNothing().when(mockConsumer).accept(Optional.of(underlyingCase))
        )

      doNothing().when(mockConsumer).accept(Optional.empty)

      underlyings.optionals.withLimit(limit).supplyTo(mockConsumer)

      verifyNoMoreInteractions(mockConsumer)
    }
  }
}

class TrialsSpecInQuarantineDueToUseOfSystemProperty
    extends AnyFlatSpec
    with Matchers
    with TableDrivenPropertyChecks
    with MockitoSessionSupport {
  import TrialsSpec.*

  it should "be reproduced by its recipe hash" in forAll(
    Table(
      "trials",
      api.only(JackInABox(1)),
      api.choose(1, false, JackInABox(99)),
      api.alternate(
        api.only(true),
        api.choose(0 until 10 map (_.toString) map JackInABox.apply),
        api.choose(-10 until 0)
      ),
      api.alternate(
        api.only(true),
        api.choose(-10 until 0),
        api.alternate(api.choose(-99 to -50), api.only(JackInABox(-2)))
      ),
      api.alternate(
        api.only(true),
        api.alternate(
          api.choose(-99 to -50),
          api.choose("Red herring", false, JackInABox(-2))
        ),
        api.choose(-10 until 0)
      ),
      api.streamLegacy({
        case value if 0 == value % 3 => JackInABox(value)
        case value => value
      }),
      api.alternate(
        api.only(true),
        api.streamLegacy({
          case value if 0 == value % 3 => JackInABox(value)
          case value => value
        }),
        api.choose(-10 until 0)
      ),
      implicitly[Factory[Option[Int]]].trials.map {
        case None        => JackInABox(())
        case Some(value) => value
      }
    )
  ) { sut =>
    inMockitoSession {
      val surprisedConsumer: Any => Unit = {
        case JackInABox(caze) => throw ExceptionWithCasePayload(caze)
        case _                =>
      }

      val exception = intercept[sut.TrialException](
        sut.withLimit(limit).supplyTo(surprisedConsumer)
      )

      val mockConsumer: Any => Unit = mock(classOf[Any => Unit])

      doAnswer(invocation =>
        throw ExceptionWithCasePayload(
          invocation.getArgument[JackInABox[_]](0).caze
        )
      ).when(mockConsumer).apply(any[JackInABox[_]]())

      val exceptionRecreatedViaRecipeHash = {
        val previousPropertyValue =
          Option(
            System.setProperty(recipeHashJavaPropertyName, exception.recipeHash)
          )

        try {
          intercept[sut.TrialException](
            sut.withLimit(limit).supplyTo(mockConsumer)
          )
        } finally {
          previousPropertyValue.fold(ifEmpty =
            System.clearProperty(recipeHashJavaPropertyName)
          )(
            System.setProperty(recipeHashJavaPropertyName, _)
          )
        }
      }

      exceptionRecreatedViaRecipeHash.provokingCase shouldBe exception.provokingCase
      exceptionRecreatedViaRecipeHash.recipe shouldBe exception.recipe
      exceptionRecreatedViaRecipeHash.recipeHash shouldBe exception.recipeHash

      verify(mockConsumer).apply(any())
    }
  }
}

class TrialsSpecInQuarantineDueToTheTestBeingLongRunning
    extends AnyFlatSpec
    with Matchers
    with TableDrivenPropertyChecks
    with MockitoSessionSupport {
  import TrialsSpec.*

  "lots of cases" should "be possible" in forAll(
    Table(
      "factory"    -> "limit",
      api.integers -> 10000,
      api.doubles  -> 10000,
      api.stream(new CaseFactory[Long] {
        override def apply(input: Long): Long     = input
        override def lowerBoundInput(): Long      = Long.MinValue
        override def upperBoundInput(): Long      = Long.MaxValue
        override def maximallyShrunkInput(): Long = 0L
      })           -> 10000,
      api.integers -> 100000,
      api.doubles  -> 100000,
      api.stream(new CaseFactory[Long] {
        override def apply(input: Long): Long     = input
        override def lowerBoundInput(): Long      = Long.MinValue
        override def upperBoundInput(): Long      = Long.MaxValue
        override def maximallyShrunkInput(): Long = 0L
      })           -> 100000,
      api.integers -> 500000,
      api.doubles  -> 500000,
      api.stream(new CaseFactory[Long] {
        override def apply(input: Long): Long     = input
        override def lowerBoundInput(): Long      = Long.MinValue
        override def upperBoundInput(): Long      = Long.MaxValue
        override def maximallyShrunkInput(): Long = 0L
      }) -> 500000
    )
  ) { case (factory, limit) =>
    inMockitoSession {
      val mockConsumer: Any => Unit = mock(classOf[Any => Unit])

      factory.withLimit(limit).supplyTo(mockConsumer)

      verify(mockConsumer, times(limit)).apply(any())
    }
  }
}<|MERGE_RESOLUTION|>--- conflicted
+++ resolved
@@ -2,7 +2,12 @@
 
 import com.sageserpent.americium.TrialsImplementation.recipeHashJavaPropertyName
 import com.sageserpent.americium.TrialsScaffolding.{noShrinking, noStopping}
-import com.sageserpent.americium.java.{Builder, CaseFactory, Trials as JavaTrials, TrialsApi as JavaTrialsApi}
+import com.sageserpent.americium.java.{
+  Builder,
+  CaseFactory,
+  Trials as JavaTrials,
+  TrialsApi as JavaTrialsApi
+}
 import cyclops.control.Either as JavaEither
 import org.mockito.ArgumentMatchers.{any, argThat}
 import org.mockito.Mockito
@@ -1211,11 +1216,7 @@
       limit: Int
   )
 
-<<<<<<< HEAD
   it should "only produce additional shrunk cases after revisiting shrunk cases yielded with a lesser cases limit" in {
-=======
-  it should "not change when increasing the limit on how many cases are examined if failing cases are readily available" in {
->>>>>>> f67bca4b
     val maximumPowerOfTwo = JavaInteger.bitCount(JavaInteger.MAX_VALUE)
 
     val scaleForClusteredValues = 10000
@@ -1237,7 +1238,6 @@
       assertThrows[sut.TrialException] {
         sut.and(sut).withLimit(limit).supplyTo {
           case (first: Int, second: Int) =>
-<<<<<<< HEAD
             val capturedCount = count
 
             count += 1
@@ -1246,10 +1246,6 @@
               println(s"Count: $capturedCount Case: ${first -> second}")
 
               shrinkageSequence += ((count, first -> second))
-=======
-            if (10 <= first && first == second) {
-              println(s"Failing case: ${first -> second}")
->>>>>>> f67bca4b
 
               throw new RuntimeException
             }
@@ -1265,19 +1261,10 @@
       println(s"----- Cases limit: $casesLimit -----")
       val shrinkageSequence = shrinkageSequenceUsingLimit(casesLimit)
 
-<<<<<<< HEAD
       withClue(s"Cases limit: $casesLimit") {
         shrinkageSequence.take(
           shrinkageSequenceUsingBaseLimit.size
         ) should contain theSameElementsInOrderAs shrinkageSequenceUsingBaseLimit
-=======
-    (2 to 10) map (_ * baseLimit) map { limit =>
-      println(s"Limit $limit")
-      limit -> harvestExceptionUsingLimit(limit)
-    } foreach { case (limit, exception) =>
-      withClue(s"------ Limit: $limit ------") {
-        exception.provokingCase shouldBe exceptionUsingBaseLimit.provokingCase
->>>>>>> f67bca4b
       }
     }
   }
