package com.sageserpent.americium

import cats.Traverse
import com.sageserpent.americium.java.CaseFactory

import _root_.java.time.Instant
import scala.collection.Factory

trait TrialsApi {
  def delay[Case](delayed: => Trials[Case]): Trials[Case]

  def only[Case](onlyCase: Case): Trials[Case]

  def choose[Case](
      firstChoice: Case,
      secondChoice: Case,
      otherChoices: Case*
  ): Trials[Case]

  def choose[Case](choices: Iterable[Case]): Trials[Case]

  def chooseWithWeights[Case](
      firstChoice: (Int, Case),
      secondChoice: (Int, Case),
      otherChoices: (Int, Case)*
  ): Trials[Case]

  def chooseWithWeights[Case](choices: Iterable[(Int, Case)]): Trials[Case]

  def alternate[Case](
      firstAlternative: Trials[Case],
      secondAlternative: Trials[Case],
      otherAlternatives: Trials[Case]*
  ): Trials[Case]

  def alternate[Case](alternatives: Iterable[Trials[Case]]): Trials[Case]

  def alternateWithWeights[Case](
      firstAlternative: (Int, Trials[Case]),
      secondAlternative: (Int, Trials[Case]),
      otherAlternatives: (Int, Trials[Case])*
  ): Trials[Case]

  def alternateWithWeights[Case](
      alternatives: Iterable[(Int, Trials[Case])]
  ): Trials[Case]

  def sequences[Case, Sequence[_]: Traverse](
      sequenceOfTrials: Sequence[Trials[Case]]
  )(implicit
      factory: Factory[Case, Sequence[Case]]
  ): Trials[Sequence[Case]]

<<<<<<< HEAD
  def stream[Case](factory: CaseFactory[Case]): Trials[Case]

  def streamLegacy[Case](factory: Long => Case): Trials[Case]
=======
  def complexities: Trials[Int]

  def stream[Case](factory: Long => Case): Trials[Case]
>>>>>>> 2888cf18

  def bytes: Trials[Byte]

  def integers: Trials[Int]

  def longs: Trials[Long]

  def doubles: Trials[Double]

  def booleans: Trials[Boolean]

  def characters: Trials[Char]

  def instants: Trials[Instant]

  def strings: Trials[String]
}<|MERGE_RESOLUTION|>--- conflicted
+++ resolved
@@ -51,15 +51,11 @@
       factory: Factory[Case, Sequence[Case]]
   ): Trials[Sequence[Case]]
 
-<<<<<<< HEAD
+  def complexities: Trials[Int]
+
   def stream[Case](factory: CaseFactory[Case]): Trials[Case]
 
   def streamLegacy[Case](factory: Long => Case): Trials[Case]
-=======
-  def complexities: Trials[Int]
-
-  def stream[Case](factory: Long => Case): Trials[Case]
->>>>>>> 2888cf18
 
   def bytes: Trials[Byte]
 
