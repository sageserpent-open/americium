package com.sageserpent.americium

import cats.data.State
import cats.effect.SyncIO
import cats.free.Free.liftF
import cats.implicits.*
import cats.~>
import com.google.common.collect.Ordering as _
import com.google.common.hash
import com.sageserpent.americium.TrialsApis.scalaApi
import com.sageserpent.americium.TrialsScaffolding.{ShrinkageStop, noStopping}
import com.sageserpent.americium.generation.*
import com.sageserpent.americium.generation.Decision.{DecisionStages, parseDecisionIndices}
import com.sageserpent.americium.generation.GenerationOperation.Generation
import com.sageserpent.americium.java.TrialsDefaults.{defaultComplexityLimit, defaultShrinkageAttemptsLimit}
import com.sageserpent.americium.java.{Builder, CaseSupplyCycle, CasesLimitStrategy, CrossApiIterator, TestIntegrationContext, TrialsScaffolding as JavaTrialsScaffolding, TrialsSkeletalImplementation as JavaTrialsSkeletalImplementation}
import com.sageserpent.americium.{Trials as ScalaTrials, TrialsScaffolding as ScalaTrialsScaffolding, TrialsSkeletalImplementation as ScalaTrialsSkeletalImplementation}
import fs2.Stream as Fs2Stream
import io.circe.generic.auto.*
import io.circe.syntax.*
import org.apache.commons.text.StringEscapeUtils
import org.rocksdb.*

import _root_.java.util.Iterator as JavaIterator
import _root_.java.util.function.{Consumer, Function as JavaFunction}
import scala.collection.Iterator as ScalaIterator

object TrialsImplementation {

  private[americium] trait GenerationSupport[+Case] {
    val generation: Generation[_ <: Case]
  }

}

case class TrialsImplementation[Case](
    override val generation: Generation[_ <: Case]
) extends ScalaTrialsSkeletalImplementation[Case]
    with JavaTrialsSkeletalImplementation[Case] {
  thisTrialsImplementation =>

  override type SupplySyntaxType = ScalaTrialsScaffolding.SupplyToSyntax[Case]

  override def trials: TrialsImplementation[Case] = this

  override def scalaTrials: TrialsImplementation[Case] = this

  override def javaTrials: TrialsImplementation[Case] = this

  // Java and Scala API ...
  override def reproduce(recipe: String): Case =
    reproduce(parseDecisionIndices(recipe))

  private def reproduce(decisionStages: DecisionStages): Case = {
    case class Context(
        decisionStages: DecisionStages,
        complexity: Int,
        nextUniqueId: Int
    ) {
      def uniqueId(): (Context, Int) =
        copy(nextUniqueId = 1 + nextUniqueId) -> nextUniqueId
    }

    type DecisionIndicesContext[Caze] = State[Context, Caze]

    // NOTE: unlike the companion interpreter over in
    // `SupplyToSyntaxSkeletalImplementation.cases`, this one has a relatively
    // sane implementation.
    def interpreter: GenerationOperation ~> DecisionIndicesContext =
      new (GenerationOperation ~> DecisionIndicesContext) {
        override def apply[Case](
            generationOperation: GenerationOperation[Case]
        ): DecisionIndicesContext[Case] = {
          generationOperation match {
            case Choice(choicesByCumulativeFrequency) =>
              for {
                decisionStages <- State.get[Context]
                Context(
                  ChoiceOf(decisionIndex) :: remainingDecisionStages,
                  complexity,
                  nextUniqueId
                ) =
                  decisionStages: @unchecked
                _ <- State.set(
                  Context(remainingDecisionStages, 1 + complexity, nextUniqueId)
                )
              } yield choicesByCumulativeFrequency
                .minAfter(1 + decisionIndex)
                .get
                ._2

            case Factory(factory) =>
              for {
                decisionStages <- State.get[Context]
                Context(
                  FactoryInputOf(input) :: remainingDecisionStages,
                  complexity,
                  nextUniqueId
                ) =
                  decisionStages: @unchecked
<<<<<<< HEAD
                _ <- State.set(
                  Context(remainingDecisionStages, 1 + complexity, nextUniqueId)
                )
              } yield factory(input.toInt)
=======
                _ <- State.set(Context(remainingDecisionStages, 1 + complexity))
              } yield factory(input)
>>>>>>> 92d11b21

            // NOTE: pattern-match only on `Some`, as we are reproducing a case
            // that by dint of being reproduced, must have passed filtration the
            // first time around.
            case FiltrationResult(Some(result)) =>
              result.pure[DecisionIndicesContext]

            case NoteComplexity =>
              State.get[Context].map(_.complexity)

            case ResetComplexity(_) =>
              ().pure[DecisionIndicesContext]

            case UniqueId => State(_.uniqueId())
          }
        }
      }

    generation
      .foldMap(interpreter)
      .runA(Context(decisionStages, complexity = 0, nextUniqueId = 0))
      .value
  }

  override def withLimit(
      limit: Int
  ): JavaTrialsScaffolding.SupplyToSyntax[Case]
    with ScalaTrialsScaffolding.SupplyToSyntax[Case] =
    withLimits(casesLimit = limit)

  override def withStrategy(
      casesLimitStrategyFactory: JavaFunction[
        CaseSupplyCycle,
        CasesLimitStrategy
      ]
  ): JavaTrialsScaffolding.SupplyToSyntax[Case]
    with ScalaTrialsScaffolding.SupplyToSyntax[Case] =
    withStrategy(
      casesLimitStrategyFactory = casesLimitStrategyFactory.apply,
      // This is hokey: although the Scala compiler refuses to allow a call to
      // the Scala-API overload of `.withStrategy` using a raw Java function
      // value, without providing an additional argument it regards the call as
      // ambiguous between the Java API and Scala API overloads. Ho-hum.
      defaultComplexityLimit,
      defaultShrinkageAttemptsLimit,
      noStopping
    )

  override def withLimits(
      casesLimit: Int,
      complexityLimit: Int,
      shrinkageAttemptsLimit: Int,
      shrinkageStop: ScalaTrialsScaffolding.ShrinkageStop[Case]
  ): JavaTrialsScaffolding.SupplyToSyntax[Case]
    with ScalaTrialsScaffolding.SupplyToSyntax[Case] = {
    val simpleStrategyFactory: CaseSupplyCycle => CasesLimitStrategy = _ =>
      new CasesLimitStrategy {
        private var starvationCountdown: Int         = casesLimit
        private var backupOfStarvationCountdown      = 0
        private var numberOfUniqueCasesProduced: Int = 0

        override def moreToDo() =
          0 < remainingGap() && 0 < starvationCountdown

        override def noteRejectionOfCase() = {
          numberOfUniqueCasesProduced -= 1
          starvationCountdown = backupOfStarvationCountdown - 1
        }

        override def noteEmissionOfCase(): Unit = {
          backupOfStarvationCountdown = starvationCountdown
          starvationCountdown = Math
            .round(
              Math.sqrt(
                casesLimit.toDouble * remainingGap()
              )
            )
            .toInt
          numberOfUniqueCasesProduced += 1
        }

        override def noteStarvation(): Unit = {
          starvationCountdown -= 1
        }

        private def remainingGap() =
          casesLimit - numberOfUniqueCasesProduced
      }

    withStrategy(
      simpleStrategyFactory,
      complexityLimit,
      shrinkageAttemptsLimit,
      shrinkageStop
    )
  }

  override def withStrategy(
      casesLimitStrategyFactory: CaseSupplyCycle => CasesLimitStrategy,
      complexityLimit: Int,
      shrinkageAttemptsLimit: Int,
      shrinkageStop: ShrinkageStop[
        Case
      ]
  ): JavaTrialsScaffolding.SupplyToSyntax[Case]
    with ScalaTrialsScaffolding.SupplyToSyntax[Case] = {
    case class SupplyToSyntaxImplementation(
        casesLimitStrategyFactory: CaseSupplyCycle => CasesLimitStrategy,
        complexityLimit: Int,
        shrinkageAttemptsLimit: Int,
        seed: Long,
        shrinkageStop: ShrinkageStop[Case],
        validTrialsCheckEnabled: Boolean
    ) extends SupplyToSyntaxSkeletalImplementation[Case] {
      override protected val generation: Generation[_ <: Case] =
        thisTrialsImplementation.generation

      override protected def reproduce(
          decisionStages: DecisionStages
      ): Case = thisTrialsImplementation.reproduce(decisionStages)

      protected override def raiseTrialException(
          rocksDb: Option[(RocksDB, ColumnFamilyHandle)]
      )(
          throwable: Throwable,
          caze: Case,
          decisionStages: DecisionStages
      ): StreamedCases = {
        val exception: TrialException =
          trialException(throwable, caze, decisionStages)

        // TODO: suppose this throws an exception? Probably best to
        // just log it and carry on, as the user wants to see a test
        // failure rather than an issue with the database.
        rocksDb.foreach { case (rocksDb, columnFamilyForRecipeHashes) =>
          rocksDb.put(
            columnFamilyForRecipeHashes,
            exception.recipeHash.map(_.toByte).toArray,
            exception.recipe.map(_.toByte).toArray
          )
        }

        Fs2Stream.raiseError[SyncIO](exception)
      }

      override def withSeed(
          seed: Long
      ): JavaTrialsScaffolding.SupplyToSyntax[
        Case
      ] with ScalaTrialsScaffolding.SupplyToSyntax[Case] =
        copy(seed = seed)

      override def withComplexityLimit(
          complexityLimit: Int
      ): JavaTrialsScaffolding.SupplyToSyntax[
        Case
      ] with ScalaTrialsScaffolding.SupplyToSyntax[Case] =
        copy(complexityLimit = complexityLimit)

      override def withShrinkageAttemptsLimit(
          shrinkageAttemptsLimit: Int
      ): JavaTrialsScaffolding.SupplyToSyntax[
        Case
      ] with ScalaTrialsScaffolding.SupplyToSyntax[Case] =
        copy(shrinkageAttemptsLimit = shrinkageAttemptsLimit)

      override def withValidTrialsCheck(
          enabled: Boolean
      ): JavaTrialsScaffolding.SupplyToSyntax[
        Case
      ] with ScalaTrialsScaffolding.SupplyToSyntax[Case] =
        copy(validTrialsCheckEnabled = enabled)

      // Java-only API ...
      override def withShrinkageStop(
          shrinkageStop: JavaTrialsScaffolding.ShrinkageStop[
            _ >: Case
          ]
      ): JavaTrialsScaffolding.SupplyToSyntax[
        Case
      ] with ScalaTrialsScaffolding.SupplyToSyntax[Case] =
        copy(shrinkageStop = { () =>
          val predicate = shrinkageStop.build()

          predicate.test _
        })

      // Scala-only API ...
      override def withShrinkageStop(
          shrinkageStop: ShrinkageStop[Case]
      ): JavaTrialsScaffolding.SupplyToSyntax[Case]
        with ScalaTrialsScaffolding.SupplyToSyntax[Case] =
        copy(shrinkageStop = shrinkageStop)
    }

    SupplyToSyntaxImplementation(
      casesLimitStrategyFactory = casesLimitStrategyFactory,
      complexityLimit = complexityLimit,
      shrinkageAttemptsLimit = shrinkageAttemptsLimit,
      seed = 734874L,
      shrinkageStop = shrinkageStop,
      validTrialsCheckEnabled = true
    )
  }

  private def trialException(
      throwable: Throwable,
      caze: Case,
      decisionStages: DecisionStages
  ) = {
    val json           = decisionStages.asJson.spaces4
    val compressedJson = decisionStages.asJson.noSpaces

    val jsonHashInHexadecimal = hash.Hashing
      .murmur3_128()
      .hashUnencodedChars(json)
      .toString

    val trialException = new TrialException(throwable) {
      override def provokingCase: Case = caze

      override def recipe: String = json

      override def escapedRecipe: String =
        StringEscapeUtils.escapeJava(compressedJson)

      override def recipeHash: String = jsonHashInHexadecimal
    }
    trialException
  }
  def this(
      generationOperation: GenerationOperation[Case]
  ) = {
    this(liftF(generationOperation))
  }

  def withRecipe(
      recipe: String
  ): JavaTrialsScaffolding.SupplyToSyntax[Case]
    with ScalaTrialsScaffolding.SupplyToSyntax[Case] =
    new JavaTrialsScaffolding.SupplyToSyntax[Case]
      with ScalaTrialsScaffolding.SupplyToSyntax[Case] {
      override def withSeed(
          seed: Long
      ): JavaTrialsScaffolding.SupplyToSyntax[
        Case
      ] with ScalaTrialsScaffolding.SupplyToSyntax[Case] =
        this // Seeding has no effect, as the reproduction is deterministic according to `recipe`.

      override def withComplexityLimit(
          complexityLimit: Int
      ): JavaTrialsScaffolding.SupplyToSyntax[
        Case
      ] with ScalaTrialsScaffolding.SupplyToSyntax[Case] =
        this // There is no complexity limit, as the reproduction is deterministic according to `recipe`.

      override def withShrinkageAttemptsLimit(
          shrinkageAttemptsLimit: Int
      ): JavaTrialsScaffolding.SupplyToSyntax[
        Case
      ] with ScalaTrialsScaffolding.SupplyToSyntax[Case] =
        this // Shrinkage does not take place when reproducing a test case.

      override def withValidTrialsCheck(
          enabled: Boolean
      ): JavaTrialsScaffolding.SupplyToSyntax[
        Case
      ] with ScalaTrialsScaffolding.SupplyToSyntax[Case] = ???

      // Java-only API ...
      override def withShrinkageStop(
          shrinkageStop: JavaTrialsScaffolding.ShrinkageStop[
            _ >: Case
          ]
      ): JavaTrialsScaffolding.SupplyToSyntax[
        Case
      ] with ScalaTrialsScaffolding.SupplyToSyntax[Case] =
        this // Shrinkage does not take place when reproducing a test case.

      override def supplyTo(consumer: Consumer[Case]): Unit =
        supplyTo(consumer.accept)

      override def asIterator(): JavaIterator[Case] with ScalaIterator[Case] =
        CrossApiIterator.from(Seq {
          val decisionStages = parseDecisionIndices(recipe)
          reproduce(decisionStages)
        }.iterator)

      override def testIntegrationContexts()
          : JavaIterator[TestIntegrationContext[Case]]
            with ScalaIterator[TestIntegrationContext[Case]] =
        CrossApiIterator.from(Seq({
          val decisionStages = parseDecisionIndices(recipe)
          val caze           = reproduce(decisionStages)

          TestIntegrationContextImplementation[Case](
            caze = caze,
            caseFailureReporting = { (throwable: Throwable) => },
            inlinedCaseFiltration = {
              (
                  runnable: Runnable,
                  additionalExceptionsToHandleAsFiltration: Array[
                    Class[_ <: Throwable]
                  ]
              ) =>
                runnable.run()
                true
            },
            isPartOfShrinkage = false
          )
        }: TestIntegrationContext[Case]).iterator)

      // Scala-only API ...
      override def withShrinkageStop(
          shrinkageStop: ShrinkageStop[
            Case
          ]
      ): JavaTrialsScaffolding.SupplyToSyntax[
        Case
      ] with ScalaTrialsScaffolding.SupplyToSyntax[Case] = this

      override def supplyTo(consumer: Case => Unit): Unit = {
        val decisionStages = parseDecisionIndices(recipe)
        val reproducedCase = reproduce(decisionStages)

        try {
          consumer(reproducedCase)
        } catch {
          case exception: Throwable =>
            throw trialException(exception, reproducedCase, decisionStages)
        }
      }
    }

  protected override def several[Collection](
      builderFactory: => Builder[Case, Collection]
  ): TrialsImplementation[Collection] = {
    def addItems(partialResult: List[Case]): TrialsImplementation[Collection] =
      scalaApi.alternate(
        scalaApi.only {
          val builder = builderFactory
          partialResult.foreach(builder add _)
          builder.build()
        },
        flatMap(item =>
          addItems(item :: partialResult): ScalaTrials[Collection]
        )
      )

    addItems(Nil)
  }

  override def several[Collection](implicit
      factory: scala.collection.Factory[Case, Collection]
  ): TrialsImplementation[Collection] = several(new Builder[Case, Collection] {
    private val underlyingBuilder = factory.newBuilder

    override def add(caze: Case): Unit = {
      underlyingBuilder += caze
    }

    override def build(): Collection = underlyingBuilder.result()
  })

  protected def lotsOfSize[Collection](
      size: Int,
      builderFactory: => Builder[Case, Collection]
  ): TrialsImplementation[Collection] =
    scalaApi.complexities.flatMap(complexity => {
      def addItems(
          numberOfItems: Int,
          partialResult: List[Case]
      ): ScalaTrials[Collection] =
        if (0 >= numberOfItems)
          scalaApi.only {
            val builder = builderFactory
            partialResult.foreach(builder add _)
            builder.build()
          }
        else
          flatMap(item =>
            (scalaApi
              .resetComplexity(complexity): ScalaTrials[Unit])
              .flatMap(_ =>
                addItems(
                  numberOfItems - 1,
                  item :: partialResult
                )
              )
          )

      addItems(size, Nil)
    })

  override def lotsOfSize[Collection](size: Int)(implicit
      factory: collection.Factory[Case, Collection]
  ): TrialsImplementation[Collection] = lotsOfSize(
    size,
    new Builder[Case, Collection] {
      private val underlyingBuilder = factory.newBuilder

      override def add(caze: Case): Unit = {
        underlyingBuilder += caze
      }

      override def build(): Collection = underlyingBuilder.result()
    }
  )
}<|MERGE_RESOLUTION|>--- conflicted
+++ resolved
@@ -98,15 +98,10 @@
                   nextUniqueId
                 ) =
                   decisionStages: @unchecked
-<<<<<<< HEAD
                 _ <- State.set(
                   Context(remainingDecisionStages, 1 + complexity, nextUniqueId)
                 )
-              } yield factory(input.toInt)
-=======
-                _ <- State.set(Context(remainingDecisionStages, 1 + complexity))
               } yield factory(input)
->>>>>>> 92d11b21
 
             // NOTE: pattern-match only on `Some`, as we are reproducing a case
             // that by dint of being reproduced, must have passed filtration the
