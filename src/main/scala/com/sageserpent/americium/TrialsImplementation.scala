package com.sageserpent.americium

import cats.data.{OptionT, State, StateT}
import cats.effect.SyncIO
import cats.effect.kernel.Resource
import cats.free.Free
import cats.free.Free.liftF
import cats.implicits.*
import cats.{Eval, ~>}
import com.google.common.collect.{Ordering as _, *}
import com.google.common.hash
import com.sageserpent.americium.TrialsApis.{javaApi, scalaApi}
import com.sageserpent.americium.java.TrialsScaffolding.OptionalLimits
import com.sageserpent.americium.java.{Builder, CaseFactory, CaseFailureReporting, InlinedCaseFiltration, TestIntegrationContext, TrialsScaffolding as JavaTrialsScaffolding, TrialsSkeletalImplementation as JavaTrialsSkeletalImplementation}
import com.sageserpent.americium.randomEnrichment.RichRandom
import com.sageserpent.americium.{Trials as ScalaTrials, TrialsScaffolding as ScalaTrialsScaffolding, TrialsSkeletalImplementation as ScalaTrialsSkeletalImplementation}
import cyclops.control.Either as JavaEither
import fs2.{Pull, Stream as Fs2Stream}
import io.circe.generic.auto.*
import io.circe.parser.*
import io.circe.syntax.*
import org.rocksdb.*

import _root_.java.nio.file.Path
import _root_.java.util.function.{Consumer, Predicate}
import _root_.java.util.{ArrayList as JavaArrayList, Iterator as JavaIterator, Optional as JavaOptional}
import scala.annotation.tailrec
import scala.collection.immutable.SortedMap
import scala.collection.mutable
import scala.jdk.CollectionConverters.*
import scala.util.Random

object TrialsImplementation {
  val temporaryDirectoryJavaProperty = "java.io.tmpdir"

  val runDatabaseJavaPropertyName = "trials.runDatabase"

  val recipeHashJavaPropertyName = "trials.recipeHash"

  val runDatabaseDefault = "trialsRunDatabase"

  val maximumScaleDeflationLevel = 50

  val rocksDbOptions = new DBOptions()
    .optimizeForSmallDb()
    .setCreateIfMissing(true)
    .setCreateMissingColumnFamilies(true)

  val columnFamilyOptions = new ColumnFamilyOptions()
    .setCompressionType(CompressionType.LZ4_COMPRESSION)
    .setBottommostCompressionType(CompressionType.ZSTD_COMPRESSION)

  val defaultColumnFamilyDescriptor = new ColumnFamilyDescriptor(
    RocksDB.DEFAULT_COLUMN_FAMILY,
    columnFamilyOptions
  )

  val columnFamilyDescriptorForRecipeHashes = new ColumnFamilyDescriptor(
    "RecipeHashKeyRecipeValue".getBytes(),
    columnFamilyOptions
  )

  type DecisionStages   = List[Decision]
  type Generation[Case] = Free[GenerationOperation, Case]

  sealed trait Decision

  sealed trait GenerationOperation[Case]

  private[americium] trait GenerationSupport[+Case] {
    val generation: Generation[_ <: Case]
  }

  case class ChoiceOf(index: Int) extends Decision

  case class FactoryInputOf(input: Long) extends Decision

  // Use a sorted map keyed by cumulative frequency to implement weighted
  // choices. That idea is inspired by Scalacheck's `Gen.frequency`.
  case class Choice[Case](choicesByCumulativeFrequency: SortedMap[Int, Case])
      extends GenerationOperation[Case]

  case class Factory[Case](factory: CaseFactory[Case])
      extends GenerationOperation[Case]

  // NASTY HACK: as `Free` does not support `filter/withFilter`, reify
  // the optional results of a flat-mapped filtration; the interpreter
  // will deal with these.
  case class FiltrationResult[Case](result: Option[Case])
      extends GenerationOperation[Case]

  case object NoteComplexity extends GenerationOperation[Int]

  case class ResetComplexity[Case](complexity: Int)
      extends GenerationOperation[Unit]

  def rocksDbResource(
      readOnly: Boolean = false
  ): Resource[SyncIO, (RocksDB, ColumnFamilyHandle)] =
    Resource.make(acquire = SyncIO {
      Option(System.getProperty(temporaryDirectoryJavaProperty)).fold(ifEmpty =
        throw new RuntimeException(
          s"No definition of Java property: `$temporaryDirectoryJavaProperty`"
        )
      ) { directory =>
        val runDatabase = Option(
          System.getProperty(runDatabaseJavaPropertyName)
        ).getOrElse(runDatabaseDefault)

        val columnFamilyDescriptors =
          ImmutableList.of(
            defaultColumnFamilyDescriptor,
            columnFamilyDescriptorForRecipeHashes
          )

        val columnFamilyHandles = new JavaArrayList[ColumnFamilyHandle]()

        val rocksDB =
          if (readOnly)
            RocksDB.openReadOnly(
              rocksDbOptions,
              Path
                .of(directory)
                .resolve(runDatabase)
                .toString,
              columnFamilyDescriptors,
              columnFamilyHandles
            )
          else
            RocksDB.open(
              rocksDbOptions,
              Path
                .of(directory)
                .resolve(runDatabase)
                .toString,
              columnFamilyDescriptors,
              columnFamilyHandles
            )

        rocksDB -> columnFamilyHandles.get(1)
      }
    })(release = { case (rocksDB, columnFamilyForRecipeHashes) =>
      SyncIO {
        columnFamilyForRecipeHashes.close()
        rocksDB.close()
      }
    })
}

case class TrialsImplementation[Case](
    override val generation: TrialsImplementation.Generation[_ <: Case]
) extends ScalaTrialsSkeletalImplementation[Case]
    with JavaTrialsSkeletalImplementation[Case] {
  thisTrialsImplementation =>

  override type SupplySyntaxType = ScalaTrialsScaffolding.SupplyToSyntax[Case]

  type StreamedCases =
    Fs2Stream[SyncIO, TestIntegrationContext[Case]]

  type PullOfCases =
    Pull[SyncIO, TestIntegrationContext[Case], Unit]

  case class TestIntegrationContextImplementation(
      caze: Case,
      caseFailureReporting: CaseFailureReporting,
      inlinedCaseFiltration: InlinedCaseFiltration,
      isPartOfShrinkage: Boolean
  ) extends com.sageserpent.americium.java.TestIntegrationContext[Case] {}

  import TrialsImplementation.*

  override def trials: TrialsImplementation[Case] = this

  override def scalaTrials: TrialsImplementation[Case] = this

  override def javaTrials: TrialsImplementation[Case] = this

  // Java and Scala API ...
  override def reproduce(recipe: String): Case =
    reproduce(parseDecisionIndices(recipe))

  private def reproduce(decisionStages: DecisionStages): Case = {

    type DecisionIndicesContext[Caze] = State[DecisionStages, Caze]

    // NOTE: unlike the companion interpreter in `cases`,
    // this one has a relatively sane implementation.
    def interpreter: GenerationOperation ~> DecisionIndicesContext =
      new (GenerationOperation ~> DecisionIndicesContext) {
        override def apply[Case](
            generationOperation: GenerationOperation[Case]
        ): DecisionIndicesContext[Case] = {
          generationOperation match {
            case Choice(choicesByCumulativeFrequency) =>
              for {
                decisionStages <- State.get[DecisionStages]
                ChoiceOf(decisionIndex) :: remainingDecisionStages =
                  decisionStages
                _ <- State.set(remainingDecisionStages)
              } yield choicesByCumulativeFrequency
                .minAfter(1 + decisionIndex)
                .get
                ._2

            case Factory(factory) =>
              for {
                decisionStages <- State.get[DecisionStages]
                FactoryInputOf(input) :: remainingDecisionStages =
                  decisionStages
                _ <- State.set(remainingDecisionStages)
              } yield factory(input.toInt)

            // NOTE: pattern-match only on `Some`, as we are reproducing a case
            // that by dint of being reproduced, must have passed filtration the
            // first time around.
            case FiltrationResult(Some(result)) =>
              result.pure[DecisionIndicesContext]

            case NoteComplexity =>
              0.pure[DecisionIndicesContext]

            case ResetComplexity(_) =>
              ().pure[DecisionIndicesContext]
          }
        }
      }

    generation
      .foldMap(interpreter)
      .runA(decisionStages)
      .value
  }

  private def parseDecisionIndices(recipe: String): DecisionStages = {
    decode[DecisionStages](
      recipe
    ).toTry.get // Just throw the exception, the callers are written in Java style.
  }

  override def withLimit(
      limit: Int
  ): JavaTrialsScaffolding.SupplyToSyntax[Case]
    with ScalaTrialsScaffolding.SupplyToSyntax[Case] =
    withLimits(casesLimit = limit)

  override def withLimit(
      limit: Int,
      complexityLimit: Int
  ): JavaTrialsScaffolding.SupplyToSyntax[Case]
    with ScalaTrialsScaffolding.SupplyToSyntax[Case] =
    withLimits(casesLimit = limit, complexityLimit = complexityLimit)

  override def withLimits(
      casesLimit: Int,
      additionalLimits: OptionalLimits
  ): JavaTrialsScaffolding.SupplyToSyntax[Case]
    with ScalaTrialsScaffolding.SupplyToSyntax[Case] =
    withLimits(
      casesLimit = casesLimit,
      complexityLimit = additionalLimits.complexity,
      shrinkageAttemptsLimit = additionalLimits.shrinkageAttempts,
      shrinkageStop = { () =>
        val predicate: Predicate[_ >: Case] =
          JavaTrialsScaffolding.noStopping.build()

        predicate.test _
      }
    )

  override def withLimits(
      casesLimit: Int,
      additionalLimits: OptionalLimits,
      shrinkageStop: JavaTrialsScaffolding.ShrinkageStop[_ >: Case]
  ): JavaTrialsScaffolding.SupplyToSyntax[Case]
    with ScalaTrialsScaffolding.SupplyToSyntax[Case] =
    withLimits(
      casesLimit = casesLimit,
      complexityLimit = additionalLimits.complexity,
      shrinkageAttemptsLimit = additionalLimits.shrinkageAttempts,
      shrinkageStop = { () =>
        val predicate = shrinkageStop.build()

        predicate.test _
      }
    )

  override def withLimits(
      casesLimit: Int,
      complexityLimit: Int,
      shrinkageAttemptsLimit: Int,
      shrinkageStop: ScalaTrialsScaffolding.ShrinkageStop[Case]
  ): JavaTrialsScaffolding.SupplyToSyntax[Case]
    with ScalaTrialsScaffolding.SupplyToSyntax[Case] =
    new JavaTrialsScaffolding.SupplyToSyntax[Case]
      with ScalaTrialsScaffolding.SupplyToSyntax[Case] {

      final case class NonEmptyDecisionStages(
          latestDecision: Decision,
          previousDecisions: DecisionStagesInReverseOrder
      ) { def size: Int = 1 + previousDecisions.size }

      case object NoDecisionStages extends DecisionStagesInReverseOrder {
        override def nonEmpty: Boolean = false
        override def size: Int         = 0
      }
<<<<<<< HEAD

      final case class InternedDecisionStages(
          index: Int,
          override val size: Int
      ) extends DecisionStagesInReverseOrder {
        require(0 < size)

=======

      final case class InternedDecisionStages(
          index: Int,
          override val size: Int
      ) extends DecisionStagesInReverseOrder {
        require(0 < size)

>>>>>>> c886ee42
        override def nonEmpty: Boolean = true
      }

      // NOTE: this cache is the reason for all of the
      // `DecisionStagesInReverseOrder` support being defined as method-local.
      // Hoisting it into, say the companion object `TrialsImplementation`
      // causes failures of SBT when it tries to run multiple tests in parallel
      // using multithreading.
      private val nonEmptyToAndFromInternedDecisionStages
          : BiMap[NonEmptyDecisionStages, InternedDecisionStages] =
        HashBiMap.create()

      private def interned(
          nonEmptyDecisionStages: NonEmptyDecisionStages
      ): InternedDecisionStages =
        Option(
          nonEmptyToAndFromInternedDecisionStages.computeIfAbsent(
            nonEmptyDecisionStages,
            _ => {
              val freshIndex = nonEmptyToAndFromInternedDecisionStages.size
              InternedDecisionStages(
                index = freshIndex,
                size = nonEmptyDecisionStages.size
              )
            }
          )
        ).get

      sealed trait DecisionStagesInReverseOrder {
        def nonEmpty: Boolean

        def size: Int

        def reverse: DecisionStages = appendInReverseOnTo(List.empty)

        @tailrec
        final def appendInReverseOnTo(
            partialResult: DecisionStages
        ): DecisionStages = this match {
          case NoDecisionStages => partialResult
          case _: InternedDecisionStages =>
            Option(
              nonEmptyToAndFromInternedDecisionStages.inverse().get(this)
            ) match {
              case Some(
                    NonEmptyDecisionStages(latestDecision, previousDecisions)
                  ) =>
                previousDecisions.appendInReverseOnTo(
                  latestDecision :: partialResult
                )
            }
        }

        def addLatest(decision: Decision): DecisionStagesInReverseOrder =
          interned(
            NonEmptyDecisionStages(decision, this)
          )
      }

      case class CaseData(
          caze: Case,
          decisionStagesInReverseOrder: DecisionStagesInReverseOrder,
          factoryInputsCost: BigInt
      )

<<<<<<< HEAD
=======
      type ShrinkageIsImproving =
        Function[(DecisionStagesInReverseOrder, BigInt), Boolean]

      val potentialDuplicates =
        mutable.Set.empty[DecisionStagesInReverseOrder]

>>>>>>> c886ee42
      private def cases(
          limit: Int,
          complexityLimit: Int,
          randomBehaviour: Random,
          scaleDeflationLevel: Option[Int],
          shrinkageIsImproving: ShrinkageIsImproving,
          decisionStagesToGuideShrinkage: Option[DecisionStages]
      ): (
          Fs2Stream[SyncIO, CaseData],
          InlinedCaseFiltration
      ) = {
        scaleDeflationLevel.foreach(level =>
          require((0 to maximumScaleDeflationLevel).contains(level))
        )

        // This is used instead of a straight `Option[Case]` to avoid stack
        // overflow when interpreting `this.generation`. We need to do this
        // because a) we have to support recursively flat-mapped trials and b)
        // even non-recursive trials can bring in a lot of nested flat-maps. Of
        // course, in the recursive case we merely convert the possibility of
        // infinite recursion into infinite looping through the `Eval`
        // trampolining mechanism, so we still have to guard against that and
        // terminate at some point.
        type DeferredOption[Case] = OptionT[Eval, Case]

        case class State(
            decisionStagesToGuideShrinkage: Option[DecisionStages],
            decisionStagesInReverseOrder: DecisionStagesInReverseOrder,
            complexity: Int,
            factoryInputsCost: BigInt
        ) {
          def update(
              remainingGuidance: Option[DecisionStages],
              decision: ChoiceOf
          ): State = copy(
            decisionStagesToGuideShrinkage = remainingGuidance,
            decisionStagesInReverseOrder =
              decisionStagesInReverseOrder.addLatest(decision),
            complexity = 1 + complexity
          )

          def update(
              remainingGuidance: Option[DecisionStages],
              decision: FactoryInputOf,
              maximallyShrunkInput: Long
          ): State = copy(
            decisionStagesToGuideShrinkage = remainingGuidance,
            decisionStagesInReverseOrder =
              decisionStagesInReverseOrder.addLatest(decision),
            complexity = 1 + complexity,
            factoryInputsCost = factoryInputsCost + (BigInt(
              decision.input
            ) - maximallyShrunkInput).pow(2)
          )
        }

        object State {
          val initial = new State(
            decisionStagesToGuideShrinkage = decisionStagesToGuideShrinkage,
            decisionStagesInReverseOrder = NoDecisionStages,
            complexity = 0,
            factoryInputsCost = BigInt(0)
          )
        }

        type StateUpdating[Case] =
          StateT[DeferredOption, State, Case]

        // NASTY HACK: what follows is a hacked alternative to using the reader
        // monad whereby the injected context is *mutable*, but at least it's
        // buried in the interpreter for `GenerationOperation`, expressed as a
        // closure over `randomBehaviour`. The reified `FiltrationResult` values
        // are also handled by the interpreter too. Read 'em and weep!

        sealed trait Possibilities

        case class Choices(possibleIndices: LazyList[Int]) extends Possibilities

        val possibilitiesThatFollowSomeChoiceOfDecisionStages =
          mutable.Map.empty[DecisionStagesInReverseOrder, Possibilities]

        def interpreter(depth: Int): GenerationOperation ~> StateUpdating =
          new (GenerationOperation ~> StateUpdating) {
            override def apply[Case](
                generationOperation: GenerationOperation[Case]
            ): StateUpdating[Case] =
              generationOperation match {
                case Choice(choicesByCumulativeFrequency) =>
                  val numberOfChoices =
                    choicesByCumulativeFrequency.keys.lastOption.getOrElse(0)
                  if (0 < numberOfChoices)
                    StateT
                      .get[DeferredOption, State]
                      .flatMap(state =>
                        state.decisionStagesToGuideShrinkage match {
                          case Some(ChoiceOf(guideIndex) :: remainingGuidance)
                              if guideIndex < numberOfChoices =>
                            for {
                              _ <- StateT
                                .set[DeferredOption, State](
                                  state.update(
                                    Some(remainingGuidance),
                                    ChoiceOf(guideIndex)
                                  )
                                )
                            } yield choicesByCumulativeFrequency
                              .minAfter(1 + guideIndex)
                              .get
                              ._2
                          case _ =>
                            for {
                              _ <- liftUnitIfTheComplexityIsNotTooLarge(state)
                              index #:: remainingPossibleIndices =
                                possibilitiesThatFollowSomeChoiceOfDecisionStages
                                  .get(
                                    state.decisionStagesInReverseOrder
                                  ) match {
                                  case Some(Choices(possibleIndices))
                                      if possibleIndices.nonEmpty =>
                                    possibleIndices
                                  case _ =>
                                    randomBehaviour
                                      .buildRandomSequenceOfDistinctIntegersFromZeroToOneLessThan(
                                        numberOfChoices
                                      )
                                }

                              _ <- StateT
                                .set[DeferredOption, State](
                                  state.update(None, ChoiceOf(index))
                                )
                            } yield {
                              possibilitiesThatFollowSomeChoiceOfDecisionStages(
                                state.decisionStagesInReverseOrder
                              ) = Choices(remainingPossibleIndices)
                              choicesByCumulativeFrequency
                                .minAfter(1 + index)
                                .get
                                ._2
                            }
                        }
                      )
                  else StateT.liftF(OptionT.none)

                case Factory(factory) =>
                  StateT
                    .get[DeferredOption, State]
                    .flatMap(state =>
                      state.decisionStagesToGuideShrinkage match {
                        case Some(
                              FactoryInputOf(guideIndex) :: remainingGuidance
                            )
                            if factory
                              .lowerBoundInput() <= guideIndex && factory
                              .upperBoundInput() >= guideIndex =>
                          val index = Math
                            .round(
                              factory.maximallyShrunkInput() + randomBehaviour
                                .nextDouble() * (guideIndex - factory
                                .maximallyShrunkInput())
                            )

                          for {
                            _ <- StateT.set[DeferredOption, State](
                              state.update(
                                Some(remainingGuidance),
                                FactoryInputOf(index),
                                factory.maximallyShrunkInput()
                              )
                            )
                          } yield factory(index)
                        case _ =>
                          for {
                            _ <- liftUnitIfTheComplexityIsNotTooLarge(state)
                            input = {
                              val upperBoundInput: BigDecimal =
                                factory.upperBoundInput()
                              val lowerBoundInput: BigDecimal =
                                factory.lowerBoundInput()
                              val maximallyShrunkInput: BigDecimal =
                                factory.maximallyShrunkInput()

                              val maximumScale: BigDecimal =
                                upperBoundInput - lowerBoundInput

                              if (
                                scaleDeflationLevel.fold(true)(
                                  maximumScaleDeflationLevel > _
                                ) && 0 < maximumScale
                              ) {
                                // Calibrate the scale to come out at around one
                                // at maximum shrinkage, even though the guard
                                // clause above handles maximum shrinkage
                                // explicitly.
                                val scale: BigDecimal =
                                  scaleDeflationLevel.fold(maximumScale)(
                                    level =>
                                      maximumScale / Math.pow(
                                        maximumScale.toDouble,
                                        level.toDouble / maximumScaleDeflationLevel
                                      )
                                  )
                                val blend: BigDecimal = scale / maximumScale

                                val midPoint: BigDecimal =
                                  blend * (upperBoundInput + lowerBoundInput) / 2 + (1 - blend) * maximallyShrunkInput

                                val sign =
                                  if (randomBehaviour.nextBoolean()) 1 else -1

                                val delta: BigDecimal =
                                  sign * scale * randomBehaviour
                                    .nextDouble() / 2

                                (midPoint + delta)
                                  .setScale(
                                    0,
                                    BigDecimal.RoundingMode.HALF_EVEN
                                  )
                                  .rounded
                                  .toLong
                              } else { maximallyShrunkInput.toLong }
                            }
                            _ <- StateT.set[DeferredOption, State](
                              state.update(
                                None,
                                FactoryInputOf(input),
                                factory.maximallyShrunkInput()
                              )
                            )
                          } yield factory(input)
                      }
                    )

                case FiltrationResult(result) =>
                  StateT.liftF(OptionT.fromOption(result))

                case NoteComplexity =>
                  for {
                    state <- StateT.get[DeferredOption, State]
                  } yield state.complexity

                case ResetComplexity(complexity)
                    if scaleDeflationLevel.isEmpty =>
                  for {
                    _ <- StateT.modify[DeferredOption, State](
                      _.copy(complexity = complexity)
                    )
                  } yield ()

                case ResetComplexity(_) =>
                  StateT.pure(())
              }

            private def liftUnitIfTheComplexityIsNotTooLarge[Case](
                state: State
            ): StateUpdating[Unit] = {
              // NOTE: this is called *prior* to the complexity being
              // potentially increased by one, hence the strong inequality
              // below; `complexityLimit` *is* inclusive.
              if (state.complexity < complexityLimit)
                StateT.pure(())
              else
                StateT.liftF[DeferredOption, State, Unit](
                  OptionT.none
                )
            }
          }

        {
          var starvationCountdown: Int         = limit
          var backupOfStarvationCountdown      = 0
          var numberOfUniqueCasesProduced: Int = 0

          val inlinedCaseFiltration: InlinedCaseFiltration =
            new InlinedCaseFiltration {
              override def executeInFiltrationContext(
                  runnable: Runnable,
                  additionalExceptionsToNoteAsFiltration: Array[
                    Class[_ <: Throwable]
                  ]
              ): Boolean = {
                val inlineFilterRejection = new RuntimeException

                try {
                  Trials.throwInlineFilterRejection.withValue(() =>
                    throw inlineFilterRejection
                  ) { runnable.run() }

                  true
                } catch {
                  case exception: RuntimeException
                      if inlineFilterRejection == exception =>
                    noteRejectionOfCase()

                    false
                  case throwable: Throwable
                      if additionalExceptionsToNoteAsFiltration.exists(
                        _.isInstance(throwable)
                      ) =>
                    noteRejectionOfCase()

                    throw throwable
                }
              }

              private def noteRejectionOfCase() = {
                numberOfUniqueCasesProduced -= 1
                starvationCountdown = backupOfStarvationCountdown - 1
              }
            }

          def emitCases(): Fs2Stream[SyncIO, CaseData] =
            Fs2Stream.force(SyncIO {
              val remainingGap = limit - numberOfUniqueCasesProduced

              val moreToDo = 0 < remainingGap && 0 < starvationCountdown

              if (moreToDo)
                Fs2Stream
                  .eval(SyncIO {
                    generation
                      .foldMap(interpreter(depth = 0))
                      .run(State.initial)
                      .value
                      .value match {
                      case Some(
                            (
                              State(_, decisionStages, _, factoryInputsCost),
                              caze
                            )
<<<<<<< HEAD
                          ) if potentialDuplicates.add(decisionStages) =>
=======
                          )
                          if potentialDuplicates
                            .add(decisionStages) && shrinkageIsImproving(
                            decisionStages,
                            factoryInputsCost
                          ) =>
                        backupOfStarvationCountdown = starvationCountdown
                        starvationCountdown = Math
                          .round(Math.sqrt(limit.toDouble * remainingGap))
                          .toInt
                        numberOfUniqueCasesProduced += 1

                        Some(CaseData(caze, decisionStages, factoryInputsCost))
                      case _ =>
>>>>>>> c886ee42
                        {
                          starvationCountdown -= 1
                        }

<<<<<<< HEAD
                        Some(CaseData(caze, decisionStages, factoryInputsCost))
                      case _ =>
                        {
                          starvationCountdown -= 1
                        }

=======
>>>>>>> c886ee42
                        None
                    }
                  })
                  .collect { case Some(caze) => caze } ++ emitCases()
              else Fs2Stream.empty
            })

          emitCases() -> inlinedCaseFiltration
        }
      }

      // Java-only API ...
      override def supplyTo(consumer: Consumer[Case]): Unit =
        supplyTo(consumer.accept)

      override def asIterator(): JavaIterator[Case] =
        lazyListOfTestIntegrationContexts().map(_.caze).asJava.iterator()

      override def testIntegrationContexts()
          : JavaIterator[TestIntegrationContext[Case]] =
        lazyListOfTestIntegrationContexts().asJava.iterator()

      private def lazyListOfTestIntegrationContexts()
          : LazyList[TestIntegrationContext[Case]] = {
        LazyList.unfold(shrinkableCases()) { streamedCases =>
          streamedCases.pull.uncons1
            .flatMap {
              case None              => Pull.done
              case Some(headAndTail) => Pull.output1(headAndTail)
            }
            .stream
            .head
            .compile
            .last
            .attempt
            .unsafeRunSync() match {
            case Left(throwable) =>
              throw throwable
            case Right(cargo) =>
              cargo
          }
        }
      }

      private def raiseTrialException(
          rocksDb: Option[(RocksDB, ColumnFamilyHandle)]
      )(
          throwable: Throwable,
          caze: Case,
          decisionStages: DecisionStages
      ): StreamedCases = {
        val json = decisionStages.asJson.spaces4
        val jsonHashInHexadecimal = hash.Hashing
          .murmur3_128()
          .hashUnencodedChars(json)
          .toString

        // TODO: suppose this throws an exception? Probably best to
        // just log it and carry on, as the user wants to see a test
        // failure rather than an issue with the database.
        rocksDb.foreach { case (rocksDb, columnFamilyForRecipeHashes) =>
          rocksDb.put(
            columnFamilyForRecipeHashes,
            jsonHashInHexadecimal.map(_.toByte).toArray,
            json.map(_.toByte).toArray
          )
        }

        Fs2Stream.raiseError[SyncIO](new TrialException(throwable) {
          override def provokingCase: Case = caze

          override def recipe: String = json

          override def recipeHash: String = jsonHashInHexadecimal
        })
      }

      private def raiseTrialException(
          throwable: Throwable,
          caseData: CaseData
      ): StreamedCases = Fs2Stream
        .resource(rocksDbResource())
        .flatMap(rocksDbPayload =>
          raiseTrialException(Some(rocksDbPayload))(
            throwable,
            caseData.caze,
            caseData.decisionStagesInReverseOrder.reverse
          )
        )

      private def shrinkableCases(): StreamedCases = {
        var shrinkageCasesFromDownstream: Option[StreamedCases] = None

        def carryOnButSwitchToShrinkageApproachOnCaseFailure(
            businessAsUsualCases: StreamedCases
        ): PullOfCases = Pull
          .eval(SyncIO {
            val capture = shrinkageCasesFromDownstream

            capture.foreach { _ => shrinkageCasesFromDownstream = None }

            capture
          })
          .flatMap(
            _.fold
              // If there are no shrinkage cases from downstream, we need to
              // pull a single case and carry on with the remaining business
              // as usual via a recursive call to this method.
              (ifEmpty =
                businessAsUsualCases.pull.uncons1
                  .flatMap(
                    _.fold(ifEmpty =
                      Pull.done
                        .covary[SyncIO]
                        .covaryOutput[
                          TestIntegrationContext[Case]
                        ]
                    ) { case (headCase, remainingCases) =>
                      Pull.output1(
                        headCase
                      ) >> carryOnButSwitchToShrinkageApproachOnCaseFailure(
                        remainingCases
                      )
                    }
                  )
              )
              // If there are shrinkage cases from downstream, we need drop
              // business as usual and switch to them instead.
              (carryOnButSwitchToShrinkageApproachOnCaseFailure)
          )

        Option(System.getProperty(recipeHashJavaPropertyName)).fold {
          val randomBehaviour = new Random(734874)

          def shrink(
              caseData: CaseData,
              throwable: Throwable,
              shrinkageAttemptIndex: Int,
              scaleDeflationLevel: Int,
              casesLimit: Int,
              numberOfShrinksInPanicModeIncludingThisOne: Int,
              externalStoppingCondition: Case => Boolean,
              exhaustionStrategy: => StreamedCases
          ): StreamedCases = {
            require(caseData.decisionStagesInReverseOrder.nonEmpty)

            if (
              shrinkageAttemptsLimit == shrinkageAttemptIndex || externalStoppingCondition(
                caseData.caze
              )
            ) raiseTrialException(throwable, caseData)
            else {
              require(shrinkageAttemptsLimit > shrinkageAttemptIndex)

              val numberOfDecisionStages =
                caseData.decisionStagesInReverseOrder.size

              // NOTE: there's some voodoo in choosing the exponential
              // scaling factor - if it's too high, say 2, then the
              // solutions are hardly shrunk at all. If it is unity, then
              // the solutions are shrunk a bit but can be still involve
              // overly 'large' values, in the sense that the factory input
              // values are large. This needs finessing, but will do for
              // now...
              val limitWithExtraLeewayThatHasBeenObservedToFindBetterShrunkCases =
                (100 * casesLimit / 99) max casesLimit

              val mainProcessing = cases(
                limitWithExtraLeewayThatHasBeenObservedToFindBetterShrunkCases,
                numberOfDecisionStages,
                randomBehaviour,
                scaleDeflationLevel = Some(scaleDeflationLevel),
<<<<<<< HEAD
=======
                shrinkageIsImproving = {
                  case (decisionStagesInReverseOrder, factoryInputsCost) =>
                    decisionStagesInReverseOrder.size < caseData.decisionStagesInReverseOrder.size
                    || (factoryInputsCost <= caseData.factoryInputsCost)
                },
>>>>>>> c886ee42
                decisionStagesToGuideShrinkage = Option.when(
                  0 < numberOfShrinksInPanicModeIncludingThisOne
                )(caseData.decisionStagesInReverseOrder.reverse)
              ) match {
                case (cases, inlinedCaseFiltration) =>
<<<<<<< HEAD
                  cases.flatMap {
                    case potentialShrunkCaseData
                        if potentialShrunkCaseData.decisionStagesInReverseOrder.size < caseData.decisionStagesInReverseOrder.size
                          || potentialShrunkCaseData.factoryInputsCost <= caseData.factoryInputsCost =>
                      if (
                        caseData.decisionStagesInReverseOrder == potentialShrunkCaseData.decisionStagesInReverseOrder
                      ) {
                        // NOTE: we have to make sure that the calling
                        // invocation of `shrink` was also in panic mode, as
                        // it is legitimate for the first panic shrinkage to
                        // arrive at the same result as a non-panic calling
                        // invocation, and this does indeed occur for some
                        // non-trivial panic mode shrinkage sequences at the
                        // start of panic mode. Otherwise if we were already
                        // in panic mode in the calling invocation, this is
                        // a sign that there is nothing left to usefully
                        // shrink down, as otherwise the failure won't be
                        // provoked at all.

                        Fs2Stream.empty
                      } else {
                        Fs2Stream.emit(
                          TestIntegrationContextImplementation(
                            caze = potentialShrunkCaseData.caze,
                            caseFailureReporting =
                              (throwableFromPotentialShrunkCase: Throwable) => {

                                assert(
                                  potentialShrunkCaseData.decisionStagesInReverseOrder.size <= numberOfDecisionStages
                                )

                                val lessComplex =
                                  potentialShrunkCaseData.decisionStagesInReverseOrder.size < numberOfDecisionStages
=======
                  cases.flatMap { case potentialShrunkCaseData =>
                    Fs2Stream.emit(
                      TestIntegrationContextImplementation(
                        caze = potentialShrunkCaseData.caze,
                        caseFailureReporting =
                          (throwableFromPotentialShrunkCase: Throwable) => {

                            assert(
                              potentialShrunkCaseData.decisionStagesInReverseOrder.size <= numberOfDecisionStages
                            )

                            val lessComplex =
                              potentialShrunkCaseData.decisionStagesInReverseOrder.size < numberOfDecisionStages
>>>>>>> c886ee42

                            val stillEnoughRoomToDecreaseScale =
                              scaleDeflationLevel < maximumScaleDeflationLevel

<<<<<<< HEAD
                                shrinkageCasesFromDownstream = Some(
                                  {
                                    val scaleDeflationLevelForRecursion =
                                      if (
                                        stillEnoughRoomToDecreaseScale && !lessComplex
                                      )
                                        1 + scaleDeflationLevel
                                      else scaleDeflationLevel

=======
                            shrinkageCasesFromDownstream = Some(
                              {
                                val scaleDeflationLevelForRecursion =
                                  if (
                                    stillEnoughRoomToDecreaseScale && !lessComplex
                                  )
                                    1 + scaleDeflationLevel
                                  else scaleDeflationLevel

                                shrink(
                                  caseData = potentialShrunkCaseData,
                                  throwable = throwableFromPotentialShrunkCase,
                                  shrinkageAttemptIndex =
                                    1 + shrinkageAttemptIndex,
                                  scaleDeflationLevel =
                                    scaleDeflationLevelForRecursion,
                                  casesLimit =
                                    limitWithExtraLeewayThatHasBeenObservedToFindBetterShrunkCases,
                                  numberOfShrinksInPanicModeIncludingThisOne =
                                    0,
                                  externalStoppingCondition =
                                    externalStoppingCondition,
                                  exhaustionStrategy = {
                                    // At this point, slogging through the
                                    // potential shrunk cases failed to
                                    // find any failures; go into (or
                                    // remain in) panic mode...
>>>>>>> c886ee42
                                    shrink(
                                      caseData = potentialShrunkCaseData,
                                      throwable =
                                        throwableFromPotentialShrunkCase,
                                      shrinkageAttemptIndex =
                                        1 + shrinkageAttemptIndex,
                                      scaleDeflationLevel = scaleDeflationLevel,
                                      casesLimit =
                                        limitWithExtraLeewayThatHasBeenObservedToFindBetterShrunkCases,
                                      numberOfShrinksInPanicModeIncludingThisOne =
                                        1 + numberOfShrinksInPanicModeIncludingThisOne,
                                      externalStoppingCondition =
                                        externalStoppingCondition,
                                      exhaustionStrategy = {
<<<<<<< HEAD
                                        // At this point, slogging through the
                                        // potential shrunk cases failed to
                                        // find any failures; go into (or
                                        // remain in) panic mode...
                                        shrink(
                                          caseData = potentialShrunkCaseData,
                                          throwable =
                                            throwableFromPotentialShrunkCase,
                                          shrinkageAttemptIndex =
                                            1 + shrinkageAttemptIndex,
                                          scaleDeflationLevel =
                                            scaleDeflationLevel,
                                          casesLimit =
                                            limitWithExtraLeewayThatHasBeenObservedToFindBetterShrunkCases,
                                          numberOfShrinksInPanicModeIncludingThisOne =
                                            1 + numberOfShrinksInPanicModeIncludingThisOne,
                                          externalStoppingCondition =
                                            externalStoppingCondition,
                                          exhaustionStrategy = {
                                            raiseTrialException(
                                              throwableFromPotentialShrunkCase,
                                              potentialShrunkCaseData
                                            )
                                          }
                                        )
                                      }
                                    )
                                  }
                                )
                              },
                            inlinedCaseFiltration = inlinedCaseFiltration,
                            isPartOfShrinkage = true
                          )
                        )
                      }
                    case _ => Fs2Stream.empty
=======
                                        raiseTrialException(
                                          throwableFromPotentialShrunkCase,
                                          potentialShrunkCaseData
                                        )
                                      }
                                    )
                                  }
                                )
                              }
                            )
                          },
                        inlinedCaseFiltration = inlinedCaseFiltration,
                        isPartOfShrinkage = true
                      )
                    )
>>>>>>> c886ee42
                  }
              }

              mainProcessing ++ exhaustionStrategy
            }
          }

          val businessAsUsualCases: StreamedCases = cases(
            casesLimit,
            complexityLimit,
            randomBehaviour,
            scaleDeflationLevel = None,
            shrinkageIsImproving = _ => true,
            decisionStagesToGuideShrinkage = None
          ) match {
            case (cases, inlinedCaseFiltration) =>
              cases.map { case caseData =>
                TestIntegrationContextImplementation(
                  caze = caseData.caze,
                  caseFailureReporting = (throwable: Throwable) => {
                    shrinkageCasesFromDownstream = Some(
                      if (caseData.decisionStagesInReverseOrder.nonEmpty)
                        shrink(
                          caseData = caseData,
                          throwable = throwable,
                          shrinkageAttemptIndex = 0,
                          scaleDeflationLevel = 0,
                          casesLimit = casesLimit,
                          numberOfShrinksInPanicModeIncludingThisOne = 0,
                          externalStoppingCondition = shrinkageStop(),
                          exhaustionStrategy = {
                            raiseTrialException(throwable, caseData)
                          }
                        )
                      else
                        raiseTrialException(throwable, caseData)
                    )
                  },
                  inlinedCaseFiltration = inlinedCaseFiltration,
                  isPartOfShrinkage = false
                )
              }
          }

          carryOnButSwitchToShrinkageApproachOnCaseFailure(
            businessAsUsualCases
          ).stream
        }(recipeHash =>
          Fs2Stream
            .resource(rocksDbResource(readOnly = true))
            .flatMap { case (rocksDb, columnFamilyForRecipeHashes) =>
              val singleTestIntegrationContext = Fs2Stream
                .eval(SyncIO {
                  val recipe = rocksDb
                    .get(
                      columnFamilyForRecipeHashes,
                      recipeHash.map(_.toByte).toArray
                    )
                    .map(_.toChar)
                    .mkString

                  {
                    val decisionStages = parseDecisionIndices(recipe)
                    val caze           = reproduce(decisionStages)

                    TestIntegrationContextImplementation(
                      caze = caze,
                      caseFailureReporting = { (throwable: Throwable) =>
                        shrinkageCasesFromDownstream = Some(
                          raiseTrialException(None)(
                            throwable,
                            caze,
                            decisionStages
                          )
                        )
                      },
                      inlinedCaseFiltration = {
                        (
                            runnable: Runnable,
                            additionalExceptionsToHandleAsFiltration: Array[
                              Class[_ <: Throwable]
                            ]
                        ) =>
                          runnable.run()
                          true
                      },
                      isPartOfShrinkage = false
                    )
                  }
                })
              carryOnButSwitchToShrinkageApproachOnCaseFailure(
                singleTestIntegrationContext
              ).stream
            }
        )
      }

      // Scala-only API ...
      override def supplyTo(consumer: Case => Unit): Unit = {
        shrinkableCases()
          .flatMap {
            case TestIntegrationContextImplementation(
                  caze: Case,
                  caseFailureReporting: CaseFailureReporting,
                  inlinedCaseFiltration: InlinedCaseFiltration,
                  _
                ) =>
              Fs2Stream.eval(SyncIO {
                try {
                  inlinedCaseFiltration.executeInFiltrationContext(
                    () => consumer(caze),
                    Array.empty
                  )
                } catch {
                  case throwable: Throwable =>
                    caseFailureReporting.report(throwable)
                }
              })
          }
          .compile
          .drain
          .attempt
          .unsafeRunSync()
          .toTry
          .get
      }

    }

  def this(
      generationOperation: TrialsImplementation.GenerationOperation[Case]
  ) = {
    this(liftF(generationOperation))
  }

  def withRecipe(
      recipe: String
  ): JavaTrialsScaffolding.SupplyToSyntax[Case]
    with ScalaTrialsScaffolding.SupplyToSyntax[Case] =
    new JavaTrialsScaffolding.SupplyToSyntax[Case]
      with ScalaTrialsScaffolding.SupplyToSyntax[Case] {
      // Java-only API ...
      override def supplyTo(consumer: Consumer[Case]): Unit =
        supplyTo(consumer.accept)

      override def asIterator(): JavaIterator[Case] = Seq {
        val decisionStages = parseDecisionIndices(recipe)
        reproduce(decisionStages)
      }.asJava.iterator()

      override def testIntegrationContexts()
          : JavaIterator[TestIntegrationContext[Case]] =
        Seq({
          val decisionStages = parseDecisionIndices(recipe)
          val caze           = reproduce(decisionStages)

          TestIntegrationContextImplementation(
            caze = caze,
            caseFailureReporting = { (throwable: Throwable) => },
            inlinedCaseFiltration = {
              (
                  runnable: Runnable,
                  additionalExceptionsToHandleAsFiltration: Array[
                    Class[_ <: Throwable]
                  ]
              ) =>
                runnable.run()
                true
            },
            isPartOfShrinkage = false
          )
        }: TestIntegrationContext[Case]).asJava.iterator()

      // Scala-only API ...
      override def supplyTo(consumer: Case => Unit): Unit = {
        val decisionStages = parseDecisionIndices(recipe)
        val reproducedCase = reproduce(decisionStages)

        try {
          consumer(reproducedCase)
        } catch {
          case exception: Throwable =>
            val json = decisionStages.asJson.spaces4

            throw new TrialException(exception) {
              override def provokingCase: Case = reproducedCase

              override def recipe: String = json

              // NOTE: as we are reproducing using a recipe, we can assume that
              // the recipe hash is already stored from back when the recipe was
              // generated.
              override def recipeHash: String = json.hashCode().toHexString
            }
        }
      }
    }

  // Scala-only API ...
  protected override def several[Collection](
      builderFactory: => Builder[Case, Collection]
  ): TrialsImplementation[Collection] = {
    def addItems(partialResult: List[Case]): TrialsImplementation[Collection] =
      scalaApi.alternate(
        scalaApi.only {
          val builder = builderFactory
          partialResult.foreach(builder add _)
          builder.build()
        },
        flatMap(item =>
          addItems(item :: partialResult): ScalaTrials[Collection]
        )
      )

    addItems(Nil)
  }

  override def several[Collection](implicit
      factory: scala.collection.Factory[Case, Collection]
  ): TrialsImplementation[Collection] = several(new Builder[Case, Collection] {
    private val underlyingBuilder = factory.newBuilder

    override def add(caze: Case): Unit = {
      underlyingBuilder += caze
    }

    override def build(): Collection = underlyingBuilder.result()
  })

  protected def lotsOfSize[Collection](
      size: Int,
      builderFactory: => Builder[Case, Collection]
  ): TrialsImplementation[Collection] =
    scalaApi.complexities.flatMap(complexity => {
      def addItems(
          numberOfItems: Int,
          partialResult: List[Case]
      ): ScalaTrials[Collection] =
        if (0 >= numberOfItems)
          scalaApi.only {
            val builder = builderFactory
            partialResult.foreach(builder add _)
            builder.build()
          }
        else
          flatMap(item =>
            (scalaApi
              .resetComplexity(complexity): ScalaTrials[Unit])
              .flatMap(_ =>
                addItems(
                  numberOfItems - 1,
                  item :: partialResult
                )
              )
          )

      addItems(size, Nil)
    })

  override def lotsOfSize[Collection](size: Int)(implicit
      factory: collection.Factory[Case, Collection]
  ): TrialsImplementation[Collection] = lotsOfSize(
    size,
    new Builder[Case, Collection] {
      private val underlyingBuilder = factory.newBuilder

      override def add(caze: Case): Unit = {
        underlyingBuilder += caze
      }

      override def build(): Collection = underlyingBuilder.result()
    }
  )

  override def or[Case2](
      alternativeTrials: ScalaTrials[Case2]
  ): TrialsImplementation[Either[Case, Case2]] = scalaApi.alternate(
    this.map(Either.left[Case, Case2]),
    alternativeTrials.map(Either.right)
  )

  override def or[Case2](
      alternativeTrials: java.Trials[Case2]
  ): TrialsImplementation[
    JavaEither[Case, Case2]
  ] = javaApi.alternate(
    this.map(JavaEither.left[Case, Case2]),
    alternativeTrials.map(JavaEither.right[Case, Case2])
  )

  override def options: TrialsImplementation[Option[Case]] =
    scalaApi.alternate(scalaApi.only(None), this.map(Some.apply[Case]))

  override def optionals(): TrialsImplementation[
    JavaOptional[Case]
  ] = javaApi.alternate(
    javaApi.only(JavaOptional.empty()),
    this.map(JavaOptional.of[Case])
  )
}<|MERGE_RESOLUTION|>--- conflicted
+++ resolved
@@ -304,7 +304,6 @@
         override def nonEmpty: Boolean = false
         override def size: Int         = 0
       }
-<<<<<<< HEAD
 
       final case class InternedDecisionStages(
           index: Int,
@@ -312,15 +311,6 @@
       ) extends DecisionStagesInReverseOrder {
         require(0 < size)
 
-=======
-
-      final case class InternedDecisionStages(
-          index: Int,
-          override val size: Int
-      ) extends DecisionStagesInReverseOrder {
-        require(0 < size)
-
->>>>>>> c886ee42
         override def nonEmpty: Boolean = true
       }
 
@@ -386,15 +376,12 @@
           factoryInputsCost: BigInt
       )
 
-<<<<<<< HEAD
-=======
       type ShrinkageIsImproving =
         Function[(DecisionStagesInReverseOrder, BigInt), Boolean]
 
       val potentialDuplicates =
         mutable.Set.empty[DecisionStagesInReverseOrder]
 
->>>>>>> c886ee42
       private def cases(
           limit: Int,
           complexityLimit: Int,
@@ -726,9 +713,6 @@
                               State(_, decisionStages, _, factoryInputsCost),
                               caze
                             )
-<<<<<<< HEAD
-                          ) if potentialDuplicates.add(decisionStages) =>
-=======
                           )
                           if potentialDuplicates
                             .add(decisionStages) && shrinkageIsImproving(
@@ -743,20 +727,10 @@
 
                         Some(CaseData(caze, decisionStages, factoryInputsCost))
                       case _ =>
->>>>>>> c886ee42
                         {
                           starvationCountdown -= 1
                         }
 
-<<<<<<< HEAD
-                        Some(CaseData(caze, decisionStages, factoryInputsCost))
-                      case _ =>
-                        {
-                          starvationCountdown -= 1
-                        }
-
-=======
->>>>>>> c886ee42
                         None
                     }
                   })
@@ -929,54 +903,16 @@
                 numberOfDecisionStages,
                 randomBehaviour,
                 scaleDeflationLevel = Some(scaleDeflationLevel),
-<<<<<<< HEAD
-=======
                 shrinkageIsImproving = {
                   case (decisionStagesInReverseOrder, factoryInputsCost) =>
                     decisionStagesInReverseOrder.size < caseData.decisionStagesInReverseOrder.size
                     || (factoryInputsCost <= caseData.factoryInputsCost)
                 },
->>>>>>> c886ee42
                 decisionStagesToGuideShrinkage = Option.when(
                   0 < numberOfShrinksInPanicModeIncludingThisOne
                 )(caseData.decisionStagesInReverseOrder.reverse)
               ) match {
                 case (cases, inlinedCaseFiltration) =>
-<<<<<<< HEAD
-                  cases.flatMap {
-                    case potentialShrunkCaseData
-                        if potentialShrunkCaseData.decisionStagesInReverseOrder.size < caseData.decisionStagesInReverseOrder.size
-                          || potentialShrunkCaseData.factoryInputsCost <= caseData.factoryInputsCost =>
-                      if (
-                        caseData.decisionStagesInReverseOrder == potentialShrunkCaseData.decisionStagesInReverseOrder
-                      ) {
-                        // NOTE: we have to make sure that the calling
-                        // invocation of `shrink` was also in panic mode, as
-                        // it is legitimate for the first panic shrinkage to
-                        // arrive at the same result as a non-panic calling
-                        // invocation, and this does indeed occur for some
-                        // non-trivial panic mode shrinkage sequences at the
-                        // start of panic mode. Otherwise if we were already
-                        // in panic mode in the calling invocation, this is
-                        // a sign that there is nothing left to usefully
-                        // shrink down, as otherwise the failure won't be
-                        // provoked at all.
-
-                        Fs2Stream.empty
-                      } else {
-                        Fs2Stream.emit(
-                          TestIntegrationContextImplementation(
-                            caze = potentialShrunkCaseData.caze,
-                            caseFailureReporting =
-                              (throwableFromPotentialShrunkCase: Throwable) => {
-
-                                assert(
-                                  potentialShrunkCaseData.decisionStagesInReverseOrder.size <= numberOfDecisionStages
-                                )
-
-                                val lessComplex =
-                                  potentialShrunkCaseData.decisionStagesInReverseOrder.size < numberOfDecisionStages
-=======
                   cases.flatMap { case potentialShrunkCaseData =>
                     Fs2Stream.emit(
                       TestIntegrationContextImplementation(
@@ -990,22 +926,10 @@
 
                             val lessComplex =
                               potentialShrunkCaseData.decisionStagesInReverseOrder.size < numberOfDecisionStages
->>>>>>> c886ee42
 
                             val stillEnoughRoomToDecreaseScale =
                               scaleDeflationLevel < maximumScaleDeflationLevel
 
-<<<<<<< HEAD
-                                shrinkageCasesFromDownstream = Some(
-                                  {
-                                    val scaleDeflationLevelForRecursion =
-                                      if (
-                                        stillEnoughRoomToDecreaseScale && !lessComplex
-                                      )
-                                        1 + scaleDeflationLevel
-                                      else scaleDeflationLevel
-
-=======
                             shrinkageCasesFromDownstream = Some(
                               {
                                 val scaleDeflationLevelForRecursion =
@@ -1033,7 +957,6 @@
                                     // potential shrunk cases failed to
                                     // find any failures; go into (or
                                     // remain in) panic mode...
->>>>>>> c886ee42
                                     shrink(
                                       caseData = potentialShrunkCaseData,
                                       throwable =
@@ -1048,44 +971,6 @@
                                       externalStoppingCondition =
                                         externalStoppingCondition,
                                       exhaustionStrategy = {
-<<<<<<< HEAD
-                                        // At this point, slogging through the
-                                        // potential shrunk cases failed to
-                                        // find any failures; go into (or
-                                        // remain in) panic mode...
-                                        shrink(
-                                          caseData = potentialShrunkCaseData,
-                                          throwable =
-                                            throwableFromPotentialShrunkCase,
-                                          shrinkageAttemptIndex =
-                                            1 + shrinkageAttemptIndex,
-                                          scaleDeflationLevel =
-                                            scaleDeflationLevel,
-                                          casesLimit =
-                                            limitWithExtraLeewayThatHasBeenObservedToFindBetterShrunkCases,
-                                          numberOfShrinksInPanicModeIncludingThisOne =
-                                            1 + numberOfShrinksInPanicModeIncludingThisOne,
-                                          externalStoppingCondition =
-                                            externalStoppingCondition,
-                                          exhaustionStrategy = {
-                                            raiseTrialException(
-                                              throwableFromPotentialShrunkCase,
-                                              potentialShrunkCaseData
-                                            )
-                                          }
-                                        )
-                                      }
-                                    )
-                                  }
-                                )
-                              },
-                            inlinedCaseFiltration = inlinedCaseFiltration,
-                            isPartOfShrinkage = true
-                          )
-                        )
-                      }
-                    case _ => Fs2Stream.empty
-=======
                                         raiseTrialException(
                                           throwableFromPotentialShrunkCase,
                                           potentialShrunkCaseData
@@ -1101,7 +986,6 @@
                         isPartOfShrinkage = true
                       )
                     )
->>>>>>> c886ee42
                   }
               }
 
