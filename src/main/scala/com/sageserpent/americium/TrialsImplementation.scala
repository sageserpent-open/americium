package com.sageserpent.americium

import cats.data.{OptionT, State, StateT}
import cats.effect.SyncIO
import cats.free.Free
import cats.free.Free.liftF
import cats.implicits.*
import cats.{Eval, ~>}
import com.google.common.collect.{Ordering as _, *}
import com.sageserpent.americium.TrialsApis.{javaApi, scalaApi}
import com.sageserpent.americium.java.TrialsScaffolding.OptionalLimits
import com.sageserpent.americium.java.{
  Builder,
  CaseFactory,
  CaseFailureReporting,
  InlinedCaseFiltration,
  TestIntegrationContext,
  TrialsScaffolding as JavaTrialsScaffolding,
  TrialsSkeletalImplementation as JavaTrialsSkeletalImplementation
}
import com.sageserpent.americium.randomEnrichment.RichRandom
import com.sageserpent.americium.{
  Trials as ScalaTrials,
  TrialsScaffolding as ScalaTrialsScaffolding,
  TrialsSkeletalImplementation as ScalaTrialsSkeletalImplementation
}
import cyclops.control.Either as JavaEither
import fs2.{Pull, Stream as Fs2Stream}
import io.circe.generic.auto.*
import io.circe.parser.*
import io.circe.syntax.*
import org.rocksdb.RocksDB

import _root_.java.nio.file.Path
import _root_.java.util.function.{Consumer, Predicate}
import _root_.java.util.{Iterator as JavaIterator, Optional as JavaOptional}
import scala.annotation.tailrec
import scala.collection.immutable.SortedMap
import scala.collection.mutable
import scala.jdk.CollectionConverters.*
import scala.util.Random

object TrialsImplementation {
<<<<<<< HEAD
  val recipeHashJavaPropertyName = "trials.recipeHash"
=======
  val trialsRegenerationDatabaseName = "trialsRegenerationDatabase"
>>>>>>> 4bc785bb

  val maximumScaleDeflationLevel = 50

  type DecisionStages   = List[Decision]
  type Generation[Case] = Free[GenerationOperation, Case]

  sealed trait Decision

  sealed trait GenerationOperation[Case]

  private[americium] trait GenerationSupport[+Case] {
    val generation: Generation[_ <: Case]
  }

  case class ChoiceOf(index: Int) extends Decision

  case class FactoryInputOf(input: Long) extends Decision

  // Use a sorted map keyed by cumulative frequency to implement weighted
  // choices. That idea is inspired by Scalacheck's `Gen.frequency`.
  case class Choice[Case](choicesByCumulativeFrequency: SortedMap[Int, Case])
      extends GenerationOperation[Case]

  case class Factory[Case](factory: CaseFactory[Case])
      extends GenerationOperation[Case]

  // NASTY HACK: as `Free` does not support `filter/withFilter`, reify
  // the optional results of a flat-mapped filtration; the interpreter
  // will deal with these.
  case class FiltrationResult[Case](result: Option[Case])
      extends GenerationOperation[Case]

  case object NoteComplexity extends GenerationOperation[Int]

  case class ResetComplexity[Case](complexity: Int)
      extends GenerationOperation[Unit]
}

case class TrialsImplementation[Case](
    override val generation: TrialsImplementation.Generation[_ <: Case]
) extends ScalaTrialsSkeletalImplementation[Case]
    with JavaTrialsSkeletalImplementation[Case] {
  thisTrialsImplementation =>

  override type SupplySyntaxType = ScalaTrialsScaffolding.SupplyToSyntax[Case]

  type StreamedCases =
    Fs2Stream[SyncIO, TestIntegrationContextImplementation]

  type PullOfCases =
    Pull[SyncIO, TestIntegrationContextImplementation, Unit]

  case class TestIntegrationContextImplementation(
      caze: Case,
      caseFailureReporting: CaseFailureReporting,
      inlinedCaseFiltration: InlinedCaseFiltration,
      isPartOfShrinkage: Boolean
  ) extends com.sageserpent.americium.java.TestIntegrationContext[Case] {}

  import TrialsImplementation.*

  override def scalaTrials: TrialsImplementation[Case] = this

  override def javaTrials: TrialsImplementation[Case] = this

  // Java and Scala API ...
  override def reproduce(recipe: String): Case =
    reproduce(parseDecisionIndices(recipe))

  private def reproduce(decisionStages: DecisionStages): Case = {

    type DecisionIndicesContext[Caze] = State[DecisionStages, Caze]

    // NOTE: unlike the companion interpreter in `cases`,
    // this one has a relatively sane implementation.
    def interpreter: GenerationOperation ~> DecisionIndicesContext =
      new (GenerationOperation ~> DecisionIndicesContext) {
        override def apply[Case](
            generationOperation: GenerationOperation[Case]
        ): DecisionIndicesContext[Case] = {
          generationOperation match {
            case Choice(choicesByCumulativeFrequency) =>
              for {
                decisionStages <- State.get[DecisionStages]
                ChoiceOf(decisionIndex) :: remainingDecisionStages =
                  decisionStages
                _ <- State.set(remainingDecisionStages)
              } yield choicesByCumulativeFrequency
                .minAfter(1 + decisionIndex)
                .get
                ._2

            case Factory(factory) =>
              for {
                decisionStages <- State.get[DecisionStages]
                FactoryInputOf(input) :: remainingDecisionStages =
                  decisionStages
                _ <- State.set(remainingDecisionStages)
              } yield factory(input.toInt)

            // NOTE: pattern-match only on `Some`, as we are reproducing a case
            // that by dint of being reproduced, must have passed filtration the
            // first time around.
            case FiltrationResult(Some(result)) =>
              result.pure[DecisionIndicesContext]

            case NoteComplexity =>
              0.pure[DecisionIndicesContext]

            case ResetComplexity(_) =>
              ().pure[DecisionIndicesContext]
          }
        }
      }

    generation
      .foldMap(interpreter)
      .runA(decisionStages)
      .value
  }

  private def parseDecisionIndices(recipe: String): DecisionStages = {
    decode[DecisionStages](
      recipe
    ).toTry.get // Just throw the exception, the callers are written in Java style.
  }

  override def withLimit(
      limit: Int
  ): JavaTrialsScaffolding.SupplyToSyntax[Case]
    with ScalaTrialsScaffolding.SupplyToSyntax[Case] =
    withLimits(casesLimit = limit)

  override def withLimit(
      limit: Int,
      complexityLimit: Int
  ): JavaTrialsScaffolding.SupplyToSyntax[Case]
    with ScalaTrialsScaffolding.SupplyToSyntax[Case] =
    withLimits(casesLimit = limit, complexityLimit = complexityLimit)

  override def withLimits(
      casesLimit: Int,
      additionalLimits: OptionalLimits
  ): JavaTrialsScaffolding.SupplyToSyntax[Case]
    with ScalaTrialsScaffolding.SupplyToSyntax[Case] =
    withLimits(
      casesLimit = casesLimit,
      complexityLimit = additionalLimits.complexity,
      shrinkageAttemptsLimit = additionalLimits.shrinkageAttempts,
      shrinkageStop = { () =>
        val predicate: Predicate[_ >: Case] =
          JavaTrialsScaffolding.noStopping.build()

        predicate.test _
      }
    )

  override def withLimits(
      casesLimit: Int,
      additionalLimits: OptionalLimits,
      shrinkageStop: JavaTrialsScaffolding.ShrinkageStop[_ >: Case]
  ): JavaTrialsScaffolding.SupplyToSyntax[Case]
    with ScalaTrialsScaffolding.SupplyToSyntax[Case] =
    withLimits(
      casesLimit = casesLimit,
      complexityLimit = additionalLimits.complexity,
      shrinkageAttemptsLimit = additionalLimits.shrinkageAttempts,
      shrinkageStop = { () =>
        val predicate = shrinkageStop.build()

        predicate.test _
      }
    )

  override def withLimits(
      casesLimit: Int,
      complexityLimit: Int,
      shrinkageAttemptsLimit: Int,
      shrinkageStop: ScalaTrialsScaffolding.ShrinkageStop[Case]
  ): JavaTrialsScaffolding.SupplyToSyntax[Case]
    with ScalaTrialsScaffolding.SupplyToSyntax[Case] =
    new JavaTrialsScaffolding.SupplyToSyntax[Case]
      with ScalaTrialsScaffolding.SupplyToSyntax[Case] {
      final case class NonEmptyDecisionStages(
          latestDecision: Decision,
          previousDecisions: DecisionStagesInReverseOrder
      )

      case object NoDecisionStages extends DecisionStagesInReverseOrder

      final case class InternedDecisionStages(index: Int)
          extends DecisionStagesInReverseOrder

      private val nonEmptyToAndFromInternedDecisionStages
          : BiMap[NonEmptyDecisionStages, InternedDecisionStages] =
        HashBiMap.create()

      private def interned(
          nonEmptyDecisionStages: NonEmptyDecisionStages
      ): InternedDecisionStages =
        Option(
          nonEmptyToAndFromInternedDecisionStages.computeIfAbsent(
            nonEmptyDecisionStages,
            _ => {
              val freshIndex = nonEmptyToAndFromInternedDecisionStages.size
              InternedDecisionStages(freshIndex)
            }
          )
        ).get

      sealed trait DecisionStagesInReverseOrder {
        def reverse: DecisionStages = appendInReverseOnTo(List.empty)

        @tailrec
        final def appendInReverseOnTo(
            partialResult: DecisionStages
        ): DecisionStages = this match {
          case NoDecisionStages => partialResult
          case _: InternedDecisionStages =>
            Option(
              nonEmptyToAndFromInternedDecisionStages.inverse().get(this)
            ) match {
              case Some(
                    NonEmptyDecisionStages(latestDecision, previousDecisions)
                  ) =>
                previousDecisions.appendInReverseOnTo(
                  latestDecision :: partialResult
                )
            }
        }

        def addLatest(decision: Decision): DecisionStagesInReverseOrder =
          interned(
            NonEmptyDecisionStages(decision, this)
          )
      }

      private def cases(
          limit: Int,
          complexityLimit: Int,
          randomBehaviour: Random,
          scaleDeflationLevel: Option[Int],
          decisionStagesToGuideShrinkage: Option[DecisionStages]
      ): (
          Fs2Stream[SyncIO, (DecisionStagesInReverseOrder, Case)],
          InlinedCaseFiltration
      ) = {
        scaleDeflationLevel.foreach(level =>
          require((0 to maximumScaleDeflationLevel).contains(level))
        )

        // This is used instead of a straight `Option[Case]` to avoid stack
        // overflow when interpreting `this.generation`. We need to do this
        // because a) we have to support recursively flat-mapped trials and b)
        // even non-recursive trials can bring in a lot of nested flat-maps. Of
        // course, in the recursive case we merely convert the possibility of
        // infinite recursion into infinite looping through the `Eval`
        // trampolining mechanism, so we still have to guard against that and
        // terminate at some point.
        type DeferredOption[Case] = OptionT[Eval, Case]

        case class State(
            decisionStagesToGuideShrinkage: Option[DecisionStages],
            decisionStagesInReverseOrder: DecisionStagesInReverseOrder,
            complexity: Int
        ) {
          def update(
              remainingGuidance: Option[DecisionStages],
              decision: Decision
          ): State = copy(
            decisionStagesToGuideShrinkage = remainingGuidance,
            decisionStagesInReverseOrder =
              decisionStagesInReverseOrder.addLatest(decision),
            complexity = 1 + complexity
          )
        }

        object State {
          val initial = new State(
            decisionStagesToGuideShrinkage = decisionStagesToGuideShrinkage,
            decisionStagesInReverseOrder = NoDecisionStages,
            complexity = 0
          )
        }

        type StateUpdating[Case] =
          StateT[DeferredOption, State, Case]

        // NASTY HACK: what follows is a hacked alternative to using the reader
        // monad whereby the injected context is *mutable*, but at least it's
        // buried in the interpreter for `GenerationOperation`, expressed as a
        // closure over `randomBehaviour`. The reified `FiltrationResult` values
        // are also handled by the interpreter too. Read 'em and weep!

        sealed trait Possibilities

        case class Choices(possibleIndices: LazyList[Int]) extends Possibilities

        val possibilitiesThatFollowSomeChoiceOfDecisionStages =
          mutable.Map.empty[DecisionStagesInReverseOrder, Possibilities]

        def interpreter(depth: Int): GenerationOperation ~> StateUpdating =
          new (GenerationOperation ~> StateUpdating) {
            override def apply[Case](
                generationOperation: GenerationOperation[Case]
            ): StateUpdating[Case] =
              generationOperation match {
                case Choice(choicesByCumulativeFrequency) =>
                  val numberOfChoices =
                    choicesByCumulativeFrequency.keys.lastOption.getOrElse(0)
                  if (0 < numberOfChoices)
                    StateT
                      .get[DeferredOption, State]
                      .flatMap(state =>
                        state.decisionStagesToGuideShrinkage match {
                          case Some(ChoiceOf(guideIndex) :: remainingGuidance)
                              if guideIndex < numberOfChoices =>
                            for {
                              _ <- StateT
                                .set[DeferredOption, State](
                                  state.update(
                                    Some(remainingGuidance),
                                    ChoiceOf(guideIndex)
                                  )
                                )
                            } yield choicesByCumulativeFrequency
                              .minAfter(1 + guideIndex)
                              .get
                              ._2
                          case _ =>
                            for {
                              _ <- liftUnitIfTheComplexityIsNotTooLarge(state)
                              index #:: remainingPossibleIndices =
                                possibilitiesThatFollowSomeChoiceOfDecisionStages
                                  .get(
                                    state.decisionStagesInReverseOrder
                                  ) match {
                                  case Some(Choices(possibleIndices))
                                      if possibleIndices.nonEmpty =>
                                    possibleIndices
                                  case _ =>
                                    randomBehaviour
                                      .buildRandomSequenceOfDistinctIntegersFromZeroToOneLessThan(
                                        numberOfChoices
                                      )
                                }

                              _ <- StateT
                                .set[DeferredOption, State](
                                  state.update(None, ChoiceOf(index))
                                )
                            } yield {
                              possibilitiesThatFollowSomeChoiceOfDecisionStages(
                                state.decisionStagesInReverseOrder
                              ) = Choices(remainingPossibleIndices)
                              choicesByCumulativeFrequency
                                .minAfter(1 + index)
                                .get
                                ._2
                            }
                        }
                      )
                  else StateT.liftF(OptionT.none)

                case Factory(factory) =>
                  StateT
                    .get[DeferredOption, State]
                    .flatMap(state =>
                      state.decisionStagesToGuideShrinkage match {
                        case Some(
                              FactoryInputOf(guideIndex) :: remainingGuidance
                            )
                            if factory
                              .lowerBoundInput() <= guideIndex && factory
                              .upperBoundInput() >= guideIndex =>
                          val index = Math
                            .round(
                              factory.maximallyShrunkInput() + randomBehaviour
                                .nextDouble() * (guideIndex - factory
                                .maximallyShrunkInput())
                            )

                          for {
                            _ <- StateT.set[DeferredOption, State](
                              state.update(
                                Some(remainingGuidance),
                                FactoryInputOf(index)
                              )
                            )
                          } yield factory(index)
                        case _ =>
                          for {
                            _ <- liftUnitIfTheComplexityIsNotTooLarge(state)
                            input = {
                              val upperBoundInput: BigDecimal =
                                factory.upperBoundInput()
                              val lowerBoundInput: BigDecimal =
                                factory.lowerBoundInput()
                              val maximallyShrunkInput: BigDecimal =
                                factory.maximallyShrunkInput()

                              val maximumScale: BigDecimal =
                                upperBoundInput - lowerBoundInput

                              if (
                                scaleDeflationLevel.fold(true)(
                                  maximumScaleDeflationLevel > _
                                ) && 0 < maximumScale
                              ) {
                                // Calibrate the scale to come out at around one
                                // at maximum shrinkage, even though the guard
                                // clause above handles maximum shrinkage
                                // explicitly.
                                val scale: BigDecimal =
                                  scaleDeflationLevel.fold(maximumScale)(
                                    level =>
                                      maximumScale / Math.pow(
                                        maximumScale.toDouble,
                                        level.toDouble / maximumScaleDeflationLevel
                                      )
                                  )
                                val blend: BigDecimal = scale / maximumScale

                                val midPoint: BigDecimal =
                                  blend * (upperBoundInput + lowerBoundInput) / 2 + (1 - blend) * maximallyShrunkInput

                                val sign =
                                  if (randomBehaviour.nextBoolean()) 1 else -1

                                val delta: BigDecimal =
                                  sign * scale * randomBehaviour
                                    .nextDouble() / 2

                                (midPoint + delta)
                                  .setScale(
                                    0,
                                    BigDecimal.RoundingMode.HALF_EVEN
                                  )
                                  .rounded
                                  .toLong
                              } else { maximallyShrunkInput.toLong }
                            }
                            _ <- StateT.set[DeferredOption, State](
                              state.update(None, FactoryInputOf(input))
                            )
                          } yield factory(input)
                      }
                    )

                case FiltrationResult(result) =>
                  StateT.liftF(OptionT.fromOption(result))

                case NoteComplexity =>
                  for {
                    state <- StateT.get[DeferredOption, State]
                  } yield state.complexity

                case ResetComplexity(complexity)
                    if scaleDeflationLevel.isEmpty =>
                  for {
                    _ <- StateT.modify[DeferredOption, State](
                      _.copy(complexity = complexity)
                    )
                  } yield ()

                case ResetComplexity(_) =>
                  StateT.pure(())
              }

            private def liftUnitIfTheComplexityIsNotTooLarge[Case](
                state: State
            ): StateUpdating[Unit] = {
              // NOTE: this is called *prior* to the complexity being
              // potentially increased by one, hence the strong inequality
              // below; `complexityLimit` *is* inclusive.
              if (state.complexity < complexityLimit)
                StateT.pure(())
              else
                StateT.liftF[DeferredOption, State, Unit](
                  OptionT.none
                )
            }
          }

        {
          var starvationCountdown: Int         = limit
          var backupOfStarvationCountdown      = 0
          var numberOfUniqueCasesProduced: Int = 0
          val potentialDuplicates =
            mutable.Set.empty[DecisionStagesInReverseOrder]

          val inlinedCaseFiltration: InlinedCaseFiltration =
            new InlinedCaseFiltration {
              override def executeInFiltrationContext(
                  runnable: Runnable,
                  additionalExceptionsToNoteAsFiltration: Array[
                    Class[_ <: Throwable]
                  ]
              ): Boolean = {
                val inlineFilterRejection = new RuntimeException

                try {
                  Trials.throwInlineFilterRejection.withValue(() =>
                    throw inlineFilterRejection
                  ) { runnable.run() }

                  true
                } catch {
                  case exception: RuntimeException
                      if inlineFilterRejection == exception =>
                    noteRejectionOfCase()

                    false
                  case throwable: Throwable
                      if additionalExceptionsToNoteAsFiltration.exists(
                        _.isInstance(throwable)
                      ) =>
                    noteRejectionOfCase()

                    throw throwable
                }
              }

              private def noteRejectionOfCase() = {
                numberOfUniqueCasesProduced -= 1
                starvationCountdown = backupOfStarvationCountdown - 1
              }
            }

          def emitCases()
              : Fs2Stream[SyncIO, (DecisionStagesInReverseOrder, Case)] =
            Fs2Stream.force(SyncIO {
              val remainingGap = limit - numberOfUniqueCasesProduced

              val moreToDo = 0 < remainingGap && 0 < starvationCountdown

              if (moreToDo)
                Fs2Stream
                  .eval(SyncIO {
                    generation
                      .foldMap(interpreter(depth = 0))
                      .run(State.initial)
                      .value
                      .value match {
                      case Some((State(_, decisionStages, _), caze))
                          if potentialDuplicates.add(decisionStages) =>
                        {
                          numberOfUniqueCasesProduced += 1
                          backupOfStarvationCountdown = starvationCountdown
                          starvationCountdown = Math
                            .round(Math.sqrt(limit * remainingGap))
                            .toInt
                        }

                        Some(decisionStages -> caze)
                      case _ => {
                        starvationCountdown -= 1

                        None
                      }
                    }
                  })
                  .collect { case Some(caze) => caze } ++ emitCases()
              else Fs2Stream.empty
            })

          emitCases() -> inlinedCaseFiltration
        }
      }

      // Java-only API ...
      override def supplyTo(consumer: Consumer[Case]): Unit =
        supplyTo(consumer.accept)

      override def asIterator(): JavaIterator[Case] =
        lazyListOfTestIntegrationContexts().map(_.caze).asJava.iterator()

      override def testIntegrationContexts()
          : JavaIterator[TestIntegrationContext[Case]] =
        lazyListOfTestIntegrationContexts().asJava.iterator()

      private def lazyListOfTestIntegrationContexts()
          : LazyList[TestIntegrationContext[Case]] = {
        LazyList.unfold(shrinkableCases()) { streamedCases =>
          streamedCases.pull.uncons1
            .flatMap {
              case None              => Pull.done
              case Some(headAndTail) => Pull.output1(headAndTail)
            }
            .stream
            .head
            .compile
            .last
            .attempt
            .unsafeRunSync() match {
            case Left(throwable) =>
              throw throwable
            case Right(cargo) =>
              cargo
          }
        }
      }
<<<<<<< HEAD
      private def shrinkableCases(): StreamedCases = {
        val randomBehaviour = new Random(734874)

        var shrinkageCasesFromDownstream: Option[StreamedCases] = None

        def wrapInTrialException(
            throwable: Throwable,
            caze: Case,
            decisionStages: DecisionStages
        ): StreamedCases =
          Fs2Stream.raiseError[SyncIO](new TrialException(throwable) {
            override def provokingCase: Case = caze

            override def recipe: String =
              decisionStages.asJson.spaces4

            override def recipeHash: String =
              decisionStages.hashCode().toHexString
          })

        def shrink(
            caze: Case,
            throwable: Throwable,
            decisionStages: DecisionStages,
            shrinkageAttemptIndex: Int,
            scaleDeflationLevel: Int,
            casesLimit: Int,
            numberOfShrinksInPanicModeIncludingThisOne: Int,
            externalStoppingCondition: Case => Boolean
        ): StreamedCases = {
          if (
            shrinkageAttemptsLimit == shrinkageAttemptIndex || externalStoppingCondition(
              caze
=======
      private def shrinkableCases(): StreamedCases =
        Fs2Stream
          .bracket(SyncIO {
            RocksDB.loadLibrary()

            RocksDB.open(
              Path
                .of(System.getProperty("java.io.tmpdir"))
                .resolve(trialsRegenerationDatabaseName)
                .toString
>>>>>>> 4bc785bb
            )
          })(rocksDB => SyncIO(rocksDB.close()))
          .flatMap { rocksDb =>
            val randomBehaviour = new Random(734874)

            var shrinkageCasesFromDownstream: Option[StreamedCases] = None

            def wrapInTrialException(
                throwable: Throwable,
                caze: Case,
                decisionStages: DecisionStages
            ): StreamedCases =
              Fs2Stream.raiseError[SyncIO](new TrialException(throwable) {
                override def provokingCase: Case = caze

                override def recipe: String =
                  decisionStages.asJson.spaces4
              })

            def shrink(
                caze: Case,
                throwable: Throwable,
                decisionStages: DecisionStages,
                shrinkageAttemptIndex: Int,
                scaleDeflationLevel: Int,
                casesLimit: Int,
                numberOfShrinksInPanicModeIncludingThisOne: Int,
                externalStoppingCondition: Case => Boolean
            ): StreamedCases = {
              if (
                shrinkageAttemptsLimit == shrinkageAttemptIndex || externalStoppingCondition(
                  caze
                )
              ) wrapInTrialException(throwable, caze, decisionStages)
              else {
                require(shrinkageAttemptsLimit > shrinkageAttemptIndex)

                val numberOfDecisionStages = decisionStages.size

                val mainProcessing = if (0 < numberOfDecisionStages) {
                  // NOTE: there's some voodoo in choosing the exponential
                  // scaling factor - if it's too high, say 2, then the
                  // solutions are hardly shrunk at all. If it is unity, then
                  // the solutions are shrunk a bit but can be still involve
                  // overly 'large' values, in the sense that the factory input
                  // values are large. This needs finessing, but will do for
                  // now...
                  val limitWithExtraLeewayThatHasBeenObservedToFindBetterShrunkCases =
                    (100 * casesLimit / 99) max casesLimit

                  val conservativelyShrunkCases: StreamedCases = cases(
                    limitWithExtraLeewayThatHasBeenObservedToFindBetterShrunkCases,
                    numberOfDecisionStages,
                    randomBehaviour,
                    scaleDeflationLevel = Some(scaleDeflationLevel),
                    decisionStagesToGuideShrinkage = Option.when(
                      0 < numberOfShrinksInPanicModeIncludingThisOne
                    )(decisionStages)
                  ) match {
                    case (cases, inlinedCaseFiltration) =>
                      cases.flatMap {
                        case (
                              _,
                              potentialShrunkCase
                            )
                            // NOTE: we have to make sure that the calling
                            // invocation of `shrink` was also in panic mode, as
                            // it is legitimate for the first panic shrinkage to
                            // arrive at the same result as a non-panic calling
                            // invocation, and this does indeed occur for some
                            // non-trivial panic mode shrinkage sequences at the
                            // start of panic mode. Otherwise if we were already
                            // in panic mode in the calling invocation, this is
                            // a sign that there is nothing left to usefully
                            // shrink down, as otherwise the failure won't be
                            // provoked at all.
                            if 1 < numberOfShrinksInPanicModeIncludingThisOne && caze == potentialShrunkCase =>
                          wrapInTrialException(
                            throwable,
                            caze,
                            decisionStages
                          )

                        case (
                              decisionStagesForPotentialShrunkCaseInReverseOrder,
                              potentialShrunkCase
                            ) if caze != potentialShrunkCase =>
                          Fs2Stream.emit(
                            TestIntegrationContextImplementation(
                              caze = potentialShrunkCase,
                              caseFailureReporting =
                                (throwableFromPotentialShrunkCase: Throwable) => {
                                  val decisionStagesForPotentialShrunkCase =
                                    decisionStagesForPotentialShrunkCaseInReverseOrder.reverse

                                  assert(
                                    decisionStagesForPotentialShrunkCase.size <= numberOfDecisionStages
                                  )

                                  val lessComplex =
                                    decisionStagesForPotentialShrunkCase.size < numberOfDecisionStages

                                  val stillEnoughRoomToDecreaseScale =
                                    scaleDeflationLevel < maximumScaleDeflationLevel

                                  shrinkageCasesFromDownstream = Some(
                                    if (
                                      lessComplex || stillEnoughRoomToDecreaseScale
                                    ) {
                                      val scaleDeflationLevelForRecursion =
                                        if (!lessComplex)
                                          1 + scaleDeflationLevel
                                        else scaleDeflationLevel

                                      shrink(
                                        caze = potentialShrunkCase,
                                        throwable =
                                          throwableFromPotentialShrunkCase,
                                        decisionStages =
                                          decisionStagesForPotentialShrunkCase,
                                        shrinkageAttemptIndex =
                                          1 + shrinkageAttemptIndex,
                                        scaleDeflationLevel =
                                          scaleDeflationLevelForRecursion,
                                        casesLimit =
                                          limitWithExtraLeewayThatHasBeenObservedToFindBetterShrunkCases,
                                        numberOfShrinksInPanicModeIncludingThisOne =
                                          0,
                                        externalStoppingCondition =
                                          externalStoppingCondition
                                      )

                                    } else
                                      wrapInTrialException(
                                        throwableFromPotentialShrunkCase,
                                        potentialShrunkCase,
                                        decisionStagesForPotentialShrunkCase
                                      )
                                  )
<<<<<<< HEAD
                              )
                            },
                          inlinedCaseFiltration = inlinedCaseFiltration,
                          isPartOfShrinkage = true
                        )
                      )
=======
                                },
                              inlinedCaseFiltration = inlinedCaseFiltration
                            )
                          )
>>>>>>> 4bc785bb

                        case _ => Fs2Stream.empty
                      }
                  }

                  conservativelyShrunkCases ++
                    // At this point, slogging through the potential shrunk
                    // cases failed to find any failures; go into (or remain in)
                    // panic mode...
                    shrink(
                      caze = caze,
                      throwable = throwable,
                      decisionStages = decisionStages,
                      shrinkageAttemptIndex = 1 + shrinkageAttemptIndex,
                      scaleDeflationLevel = scaleDeflationLevel,
                      casesLimit =
                        limitWithExtraLeewayThatHasBeenObservedToFindBetterShrunkCases,
                      numberOfShrinksInPanicModeIncludingThisOne =
                        1 + numberOfShrinksInPanicModeIncludingThisOne,
                      externalStoppingCondition = externalStoppingCondition
                    )
                } else Fs2Stream.empty

                mainProcessing ++
                  // At this point the recursion hasn't found a failing case, so
                  // we call it a day and go with the best we've got from
                  // further up the call chain...
                  wrapInTrialException(throwable, caze, decisionStages)
              }
            }

            val businessAsUsualCases: StreamedCases = cases(
              casesLimit,
              complexityLimit,
              randomBehaviour,
              None,
              decisionStagesToGuideShrinkage = None
            ) match {
              case (cases, inlinedCaseFiltration) =>
                cases.map {
                  case (
                        decisionStagesInReverseOrder: DecisionStagesInReverseOrder,
                        caze: Case
                      ) =>
                    TestIntegrationContextImplementation(
                      caze = caze,
                      caseFailureReporting = (throwable: Throwable) => {
                        val decisionStages =
                          decisionStagesInReverseOrder.reverse

                        shrinkageCasesFromDownstream = Some(
                          shrink(
                            caze = caze,
                            throwable = throwable,
                            decisionStages = decisionStages,
                            shrinkageAttemptIndex = 0,
                            scaleDeflationLevel = 0,
                            casesLimit = casesLimit,
                            numberOfShrinksInPanicModeIncludingThisOne = 0,
                            externalStoppingCondition = shrinkageStop()
                          )
                        )
                      },
                      inlinedCaseFiltration = inlinedCaseFiltration
                    )
<<<<<<< HEAD
                  },
                  inlinedCaseFiltration = inlinedCaseFiltration,
                  isPartOfShrinkage = false
                )
=======
                }
>>>>>>> 4bc785bb
            }

            def carryOnButSwitchToShrinkageApproachOnCaseFailure(
                businessAsUsualCases: StreamedCases
            ): PullOfCases = Pull
              .eval(SyncIO {
                val capture = shrinkageCasesFromDownstream

                capture.foreach { _ => shrinkageCasesFromDownstream = None }

                capture
              })
              .flatMap(
                _.fold
                  // If there are no shrinkage cases from downstream, we need to
                  // pull a single case and carry on with the remaining business
                  // as usual via a recursive call to this method.
                  (ifEmpty =
                    businessAsUsualCases.pull.uncons1
                      .flatMap(
                        _.fold(ifEmpty =
                          Pull.done
                            .covary[SyncIO]
                            .covaryOutput[
                              TestIntegrationContextImplementation
                            ]
                        ) { case (headCase, remainingCases) =>
                          Pull.output1(
                            headCase
                          ) >> carryOnButSwitchToShrinkageApproachOnCaseFailure(
                            remainingCases
                          )
                        }
                      )
                  )
                  // If there are shrinkage cases from downstream, we need drop
                  // business as usual and switch to them instead.
                  (carryOnButSwitchToShrinkageApproachOnCaseFailure)
              )

            carryOnButSwitchToShrinkageApproachOnCaseFailure(
              businessAsUsualCases
            ).stream
          }

      // Scala-only API ...
      override def supplyTo(consumer: Case => Unit): Unit = {
        shrinkableCases()
          .flatMap {
            case TestIntegrationContextImplementation(
                  caze: Case,
                  caseFailureReporting: CaseFailureReporting,
                  inlinedCaseFiltration: InlinedCaseFiltration,
                  _
                ) =>
              Fs2Stream.eval(SyncIO {
                try {
                  inlinedCaseFiltration.executeInFiltrationContext(
                    () => consumer(caze),
                    Array.empty
                  )
                } catch {
                  case throwable: Throwable =>
                    caseFailureReporting.report(throwable)
                }
              })
          }
          .compile
          .drain
          .attempt
          .unsafeRunSync()
          .toTry
          .get
      }

    }

  def this(
      generationOperation: TrialsImplementation.GenerationOperation[Case]
  ) = {
    this(liftF(generationOperation))
  }

  def withRecipe(
      recipe: String
  ): JavaTrialsScaffolding.SupplyToSyntax[Case]
    with ScalaTrialsScaffolding.SupplyToSyntax[Case] =
    new JavaTrialsScaffolding.SupplyToSyntax[Case]
      with ScalaTrialsScaffolding.SupplyToSyntax[Case] {
      // Java-only API ...
      override def supplyTo(consumer: Consumer[Case]): Unit =
        supplyTo(consumer.accept)

      override def asIterator(): JavaIterator[Case] = Seq {
        val decisionStages = parseDecisionIndices(recipe)
        reproduce(decisionStages)
      }.asJava.iterator()

      override def testIntegrationContexts()
          : JavaIterator[TestIntegrationContext[Case]] =
        Seq(
          TestIntegrationContextImplementation(
            caze = {
              val decisionStages = parseDecisionIndices(recipe)
              reproduce(decisionStages)
            },
            caseFailureReporting = { (throwable: Throwable) => },
            inlinedCaseFiltration = {
              (
                  runnable: Runnable,
                  additionalExceptionsToHandleAsFiltration: Array[
                    Class[_ <: Throwable]
                  ]
              ) =>
                runnable.run()
                true
            },
            isPartOfShrinkage = false
          ): TestIntegrationContext[Case]
        ).asJava.iterator()

      // Scala-only API ...
      override def supplyTo(consumer: Case => Unit): Unit = {
        val decisionStages = parseDecisionIndices(recipe)
        val reproducedCase = reproduce(decisionStages)

        try {
          consumer(reproducedCase)
        } catch {
          case exception: Throwable =>
            throw new TrialException(exception) {
              override def provokingCase: Case = reproducedCase

              override def recipe: String = decisionStages.asJson.spaces4

              override def recipeHash: String =
                decisionStages.hashCode().toHexString
            }
        }
      }
    }

  // Scala-only API ...
  protected override def several[Collection](
      builderFactory: => Builder[Case, Collection]
  ): TrialsImplementation[Collection] = {
    def addItems(partialResult: List[Case]): TrialsImplementation[Collection] =
      scalaApi.alternate(
        scalaApi.only {
          val builder = builderFactory
          partialResult.foreach(builder add _)
          builder.build()
        },
        flatMap(item =>
          addItems(item :: partialResult): ScalaTrials[Collection]
        )
      )

    addItems(Nil)
  }

  override def several[Collection](implicit
      factory: scala.collection.Factory[Case, Collection]
  ): TrialsImplementation[Collection] = several(new Builder[Case, Collection] {
    private val underlyingBuilder = factory.newBuilder

    override def add(caze: Case): Unit = {
      underlyingBuilder += caze
    }

    override def build(): Collection = underlyingBuilder.result()
  })

  protected def lotsOfSize[Collection](
      size: Int,
      builderFactory: => Builder[Case, Collection]
  ): TrialsImplementation[Collection] =
    scalaApi.complexities.flatMap(complexity => {
      def addItems(
          numberOfItems: Int,
          partialResult: List[Case]
      ): ScalaTrials[Collection] =
        if (0 >= numberOfItems)
          scalaApi.only {
            val builder = builderFactory
            partialResult.foreach(builder add _)
            builder.build()
          }
        else
          flatMap(item =>
            (scalaApi
              .resetComplexity(complexity): ScalaTrials[Unit])
              .flatMap(_ =>
                addItems(
                  numberOfItems - 1,
                  item :: partialResult
                )
              )
          )

      addItems(size, Nil)
    })

  override def lotsOfSize[Collection](size: Int)(implicit
      factory: collection.Factory[Case, Collection]
  ): TrialsImplementation[Collection] = lotsOfSize(
    size,
    new Builder[Case, Collection] {
      private val underlyingBuilder = factory.newBuilder

      override def add(caze: Case): Unit = {
        underlyingBuilder += caze
      }

      override def build(): Collection = underlyingBuilder.result()
    }
  )

  override def or[Case2](
      alternativeTrials: ScalaTrials[Case2]
  ): TrialsImplementation[Either[Case, Case2]] = scalaApi.alternate(
    this.map(Either.left[Case, Case2]),
    alternativeTrials.map(Either.right)
  )

  override def or[Case2](
      alternativeTrials: java.Trials[Case2]
  ): TrialsImplementation[
    JavaEither[Case, Case2]
  ] = javaApi.alternate(
    this.map(JavaEither.left[Case, Case2]),
    alternativeTrials.map(JavaEither.right[Case, Case2])
  )

  override def options: TrialsImplementation[Option[Case]] =
    scalaApi.alternate(scalaApi.only(None), this.map(Some.apply[Case]))

  override def optionals(): TrialsImplementation[
    JavaOptional[Case]
  ] = javaApi.alternate(
    javaApi.only(JavaOptional.empty()),
    this.map(JavaOptional.of[Case])
  )
}<|MERGE_RESOLUTION|>--- conflicted
+++ resolved
@@ -41,11 +41,9 @@
 import scala.util.Random
 
 object TrialsImplementation {
-<<<<<<< HEAD
   val recipeHashJavaPropertyName = "trials.recipeHash"
-=======
+
   val trialsRegenerationDatabaseName = "trialsRegenerationDatabase"
->>>>>>> 4bc785bb
 
   val maximumScaleDeflationLevel = 50
 
@@ -648,41 +646,6 @@
           }
         }
       }
-<<<<<<< HEAD
-      private def shrinkableCases(): StreamedCases = {
-        val randomBehaviour = new Random(734874)
-
-        var shrinkageCasesFromDownstream: Option[StreamedCases] = None
-
-        def wrapInTrialException(
-            throwable: Throwable,
-            caze: Case,
-            decisionStages: DecisionStages
-        ): StreamedCases =
-          Fs2Stream.raiseError[SyncIO](new TrialException(throwable) {
-            override def provokingCase: Case = caze
-
-            override def recipe: String =
-              decisionStages.asJson.spaces4
-
-            override def recipeHash: String =
-              decisionStages.hashCode().toHexString
-          })
-
-        def shrink(
-            caze: Case,
-            throwable: Throwable,
-            decisionStages: DecisionStages,
-            shrinkageAttemptIndex: Int,
-            scaleDeflationLevel: Int,
-            casesLimit: Int,
-            numberOfShrinksInPanicModeIncludingThisOne: Int,
-            externalStoppingCondition: Case => Boolean
-        ): StreamedCases = {
-          if (
-            shrinkageAttemptsLimit == shrinkageAttemptIndex || externalStoppingCondition(
-              caze
-=======
       private def shrinkableCases(): StreamedCases =
         Fs2Stream
           .bracket(SyncIO {
@@ -693,7 +656,6 @@
                 .of(System.getProperty("java.io.tmpdir"))
                 .resolve(trialsRegenerationDatabaseName)
                 .toString
->>>>>>> 4bc785bb
             )
           })(rocksDB => SyncIO(rocksDB.close()))
           .flatMap { rocksDb =>
@@ -711,6 +673,9 @@
 
                 override def recipe: String =
                   decisionStages.asJson.spaces4
+
+                override def recipeHash: String =
+                  decisionStages.hashCode().toHexString
               })
 
             def shrink(
@@ -833,19 +798,11 @@
                                         decisionStagesForPotentialShrunkCase
                                       )
                                   )
-<<<<<<< HEAD
-                              )
-                            },
-                          inlinedCaseFiltration = inlinedCaseFiltration,
-                          isPartOfShrinkage = true
-                        )
-                      )
-=======
                                 },
-                              inlinedCaseFiltration = inlinedCaseFiltration
+                              inlinedCaseFiltration = inlinedCaseFiltration,
+                              isPartOfShrinkage = true
                             )
                           )
->>>>>>> 4bc785bb
 
                         case _ => Fs2Stream.empty
                       }
@@ -909,16 +866,10 @@
                           )
                         )
                       },
-                      inlinedCaseFiltration = inlinedCaseFiltration
+                      inlinedCaseFiltration = inlinedCaseFiltration,
+                      isPartOfShrinkage = false
                     )
-<<<<<<< HEAD
-                  },
-                  inlinedCaseFiltration = inlinedCaseFiltration,
-                  isPartOfShrinkage = false
-                )
-=======
                 }
->>>>>>> 4bc785bb
             }
 
             def carryOnButSwitchToShrinkageApproachOnCaseFailure(
