--- conflicted
+++ resolved
@@ -918,14 +918,13 @@
                 shrinkageIsImproving = {
                   case (decisionStagesInReverseOrder, factoryInputsCost) =>
                     decisionStagesInReverseOrder.size < caseData.decisionStagesInReverseOrder.size
-                    || (factoryInputsCost <= caseData.factoryInputsCost)
+                    || (factoryInputsCost <= caseData.cost)
                 },
                 decisionStagesToGuideShrinkage = Option.when(
                   0 < numberOfShrinksInPanicModeIncludingThisOne
                 )(caseData.decisionStagesInReverseOrder.reverse)
               ) match {
                 case (cases, inlinedCaseFiltration) =>
-<<<<<<< HEAD
                   cases.flatMap { case potentialShrunkCaseData =>
                     Fs2Stream.emit(
                       TestIntegrationContextImplementation(
@@ -999,92 +998,6 @@
                         isPartOfShrinkage = true
                       )
                     )
-=======
-                  cases.flatMap {
-                    case potentialShrunkCaseData
-                        if caseData.decisionStagesInReverseOrder != potentialShrunkCaseData.decisionStagesInReverseOrder
-                          && (potentialShrunkCaseData.decisionStagesInReverseOrder.size < caseData.decisionStagesInReverseOrder.size
-                          // The next sub-clause is a *weak* inequality, as the
-                          // shrinkage may have arrived at a run of cases whose
-                          // cost is independent of their specifics - eg. based
-                          // on just choices and no factories.
-                            || potentialShrunkCaseData.cost <= caseData.cost) =>
-                      Fs2Stream.emit(
-                        TestIntegrationContextImplementation(
-                          caze = potentialShrunkCaseData.caze,
-                          caseFailureReporting =
-                            (throwableFromPotentialShrunkCase: Throwable) => {
-
-                              assert(
-                                potentialShrunkCaseData.decisionStagesInReverseOrder.size <= numberOfDecisionStages
-                              )
-
-                              val lessComplex =
-                                potentialShrunkCaseData.decisionStagesInReverseOrder.size < numberOfDecisionStages
-
-                              val stillEnoughRoomToDecreaseScale =
-                                scaleDeflationLevel < maximumScaleDeflationLevel
-
-                              shrinkageCasesFromDownstream = Some(
-                                {
-                                  val scaleDeflationLevelForRecursion =
-                                    if (
-                                      stillEnoughRoomToDecreaseScale && !lessComplex
-                                    )
-                                      1 + scaleDeflationLevel
-                                    else scaleDeflationLevel
-
-                                  shrink(
-                                    caseData = potentialShrunkCaseData,
-                                    throwable =
-                                      throwableFromPotentialShrunkCase,
-                                    shrinkageAttemptIndex =
-                                      1 + shrinkageAttemptIndex,
-                                    scaleDeflationLevel =
-                                      scaleDeflationLevelForRecursion,
-                                    casesLimit =
-                                      limitWithExtraLeewayThatHasBeenObservedToFindBetterShrunkCases,
-                                    numberOfShrinksInPanicModeIncludingThisOne =
-                                      0,
-                                    externalStoppingCondition =
-                                      externalStoppingCondition,
-                                    exhaustionStrategy = {
-                                      // At this point, slogging through the
-                                      // potential shrunk cases failed to
-                                      // find any failures; go into (or
-                                      // remain in) panic mode...
-                                      shrink(
-                                        caseData = potentialShrunkCaseData,
-                                        throwable =
-                                          throwableFromPotentialShrunkCase,
-                                        shrinkageAttemptIndex =
-                                          1 + shrinkageAttemptIndex,
-                                        scaleDeflationLevel =
-                                          scaleDeflationLevel,
-                                        casesLimit =
-                                          limitWithExtraLeewayThatHasBeenObservedToFindBetterShrunkCases,
-                                        numberOfShrinksInPanicModeIncludingThisOne =
-                                          1 + numberOfShrinksInPanicModeIncludingThisOne,
-                                        externalStoppingCondition =
-                                          externalStoppingCondition,
-                                        exhaustionStrategy = {
-                                          raiseTrialException(
-                                            throwableFromPotentialShrunkCase,
-                                            potentialShrunkCaseData
-                                          )
-                                        }
-                                      )
-                                    }
-                                  )
-                                }
-                              )
-                            },
-                          inlinedCaseFiltration = inlinedCaseFiltration,
-                          isPartOfShrinkage = true
-                        )
-                      )
-                    case _ => Fs2Stream.empty
->>>>>>> 01cdd0f3
                   }
               }
 
