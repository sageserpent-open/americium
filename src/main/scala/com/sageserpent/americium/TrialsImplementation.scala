--- conflicted
+++ resolved
@@ -102,20 +102,6 @@
     )(implicit
         bf: BuildFrom[List[ItemCase], ItemCase, Container[ItemCase]]
     ): Trials[Container[ItemCase]] = {
-<<<<<<< HEAD
-      val builder = bf.newBuilder(Nil)
-
-      def addItem: Trials[Container[ItemCase]] =
-        alternate(
-          only(builder.result()),
-          items.flatMap { item =>
-            builder += item
-            addItem
-          }
-        )
-
-      addItem
-=======
 
       def addItem(partialResult: List[ItemCase]): Trials[Container[ItemCase]] =
         alternate(
@@ -128,7 +114,6 @@
         )
 
       addItem(Nil)
->>>>>>> f30e7145
     }
   }
 
