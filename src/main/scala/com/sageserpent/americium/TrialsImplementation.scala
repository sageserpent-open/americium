package com.sageserpent.americium

import cats.collections.Dequeue
import cats.data.{OptionT, State, StateT}
import cats.free.Free
import cats.free.Free.{liftF, pure}
import cats.syntax.applicative._
import cats.{Eval, ~>}
import com.sageserpent.americium.java.{
  Trials => JavaTrials,
  TrialsApi => JavaTrialsApi
}
import com.sageserpent.americium.randomEnrichment.RichRandom
import io.circe.generic.auto._
import io.circe.parser._
import io.circe.syntax._
import io.circe.{Decoder, Encoder}

import _root_.java.lang.{Iterable => JavaIterable, Long => JavaLong}
import _root_.java.util.Optional
import _root_.java.util.function.{Consumer, Predicate, Function => JavaFunction}
import scala.collection.JavaConverters._
import scala.collection.mutable
import scala.util.Random

object TrialsImplementation {
  sealed trait Decision

  case class ChoiceOf(index: Int)        extends Decision
  case class AlternativeOf(index: Int)   extends Decision
  case class FactoryInputOf(input: Long) extends Decision

  type DecisionStages = Dequeue[Decision]

  implicit val decisionStagesEncoder: Encoder[DecisionStages] =
    implicitly[Encoder[List[Decision]]].contramap(_.toList)
  implicit val decisionStagesDecoder: Decoder[DecisionStages] =
    implicitly[Decoder[List[Decision]]].emap(list =>
      Right(Dequeue.apply(list: _*))
    )

  type Generation[Case] = Free[GenerationOperation, Case]

  // Java and Scala API ...

  abstract class CommonApi {

    def only[Case](onlyCase: Case): TrialsImplementation[Case] =
      TrialsImplementation(pure[GenerationOperation, Case](onlyCase))

    def choose[Case](
        firstChoice: Case,
        secondChoice: Case,
        otherChoices: Case*
    ): TrialsImplementation[Case] =
      scalaApi.choose(firstChoice +: secondChoice +: otherChoices)
  }

  // Java-only API ...

  val javaApi = new CommonApi with JavaTrialsApi {

    override def choose[Case](
        choices: JavaIterable[Case]
    ): TrialsImplementation[Case] =
      scalaApi.choose(choices.asScala)

    override def choose[Case](
        choices: Array[Case with AnyRef]
    ): TrialsImplementation[Case] =
      scalaApi.choose(choices.toSeq)

    override def alternate[Case](
        firstAlternative: JavaTrials[_ <: Case],
        secondAlternative: JavaTrials[_ <: Case],
        otherAlternatives: JavaTrials[_ <: Case]*
    ): TrialsImplementation[Case] =
      scalaApi.alternate(
        (firstAlternative +: secondAlternative +: Seq(otherAlternatives: _*))
          .map(_.scalaTrials)
      )

    override def alternate[Case](
        alternatives: JavaIterable[JavaTrials[Case]]
    ): TrialsImplementation[Case] =
      scalaApi.alternate(alternatives.asScala.map(_.scalaTrials))

    override def alternate[Case](
        alternatives: Array[JavaTrials[Case]]
    ): TrialsImplementation[Case] =
      scalaApi.alternate(alternatives.toSeq.map(_.scalaTrials))

    override def stream[Case](
        factory: JavaFunction[JavaLong, Case]
    ): TrialsImplementation[Case] =
      scalaApi.stream(Long.box _ andThen factory.apply)
  }

  // Scala-only API ...

  val scalaApi = new CommonApi with TrialsApi {
    override def delay[Case](delayed: => Trials[Case]): Trials[Case] =
      TrialsImplementation(Free.defer(delayed.generation))

    override def choose[Case](
        choices: Iterable[Case]
    ): TrialsImplementation[Case] =
      new TrialsImplementation(Choice(choices.toVector))

    override def alternate[Case](
        firstAlternative: Trials[Case],
        secondAlternative: Trials[Case],
        otherAlternatives: Trials[Case]*
    ): TrialsImplementation[Case] =
      alternate(
        firstAlternative +: secondAlternative +: Seq(otherAlternatives: _*)
      )

    override def alternate[Case](
        alternatives: Iterable[Trials[Case]]
    ): TrialsImplementation[Case] =
      new TrialsImplementation(Alternation(alternatives.toVector))

    override def stream[Case](
        factory: Long => Case
    ): TrialsImplementation[Case] =
      new TrialsImplementation(Factory(factory))
  }

  sealed trait GenerationOperation[Case]

  private[americium] trait GenerationSupport[+Case] {
    val generation: Generation[_ <: Case]
  }

  case class Choice[Case](choices: Vector[Case])
      extends GenerationOperation[Case]

  case class Alternation[Case](alternatives: Vector[Trials[Case]])
      extends GenerationOperation[Case]

  case class Factory[Case](factory: Long => Case)
      extends GenerationOperation[Case]

  // NASTY HACK: as `Free` does not support `filter/withFilter`, reify
  // the optional results of a flat-mapped filtration; the interpreter
  // will deal with these.
  case class FiltrationResult[Case](result: Option[Case])
      extends GenerationOperation[Case]
}

case class TrialsImplementation[+Case](
    override val generation: TrialsImplementation.Generation[_ <: Case]
) extends JavaTrials[Case]
    with Trials[Case] {

  import TrialsImplementation._

  def this(
      generationOperation: TrialsImplementation.GenerationOperation[Case]
  ) = {
    this(liftF(generationOperation))
  }

  override private[americium] val scalaTrials = this

  // Java and Scala API ...
  override def reproduce(recipe: String): Case =
    reproduce(parseDecisionIndices(recipe))

  override def withLimit(
      limit: Int
  ): JavaTrials.WithLimit[Case] with Trials.WithLimit[Case] =
    new JavaTrials.WithLimit[Case] with Trials.WithLimit[Case] {

      // Java-only API ...
      override def supplyTo(consumer: Consumer[_ >: Case]): Unit =
        supplyTo(consumer.accept _)

      // Scala-only API ...
      override def supplyTo(consumer: Case => Unit): Unit =
        cases(limit).foreach { case (decisionStages, testCase) =>
          try {
            consumer(testCase)
          } catch {
            case exception: Throwable =>
              throw new TrialException(exception) {
                override def provokingCase: Case = testCase

                override def recipe: String = decisionStages.asJson.spaces4
              }
          }
        }
    }

  // Java-only API ...
  override def map[TransformedCase](
      transform: JavaFunction[_ >: Case, TransformedCase]
  ): TrialsImplementation[TransformedCase] = map(transform.apply _)

  override def flatMap[TransformedCase](
      step: JavaFunction[_ >: Case, JavaTrials[TransformedCase]]
  ): TrialsImplementation[TransformedCase] =
    flatMap(step.apply _ andThen (_.scalaTrials))

  override def filter(
      predicate: Predicate[_ >: Case]
  ): TrialsImplementation[Case] =
    filter(predicate.test _)

  def mapFilter[TransformedCase](
      filteringTransform: JavaFunction[_ >: Case, Optional[TransformedCase]]
  ): TrialsImplementation[TransformedCase] =
    mapFilter(filteringTransform.apply _ andThen {
      case withPayload if withPayload.isPresent => Some(withPayload.get())
      case _                                    => None
    })

  override def supplyTo(recipe: String, consumer: Consumer[_ >: Case]): Unit =
    supplyTo(recipe, consumer.accept _)

  // Scala-only API ...
  override def map[TransformedCase](
      transform: Case => TransformedCase
  ): TrialsImplementation[TransformedCase] =
    TrialsImplementation(generation map transform)

  override def mapFilter[TransformedCase](
      filteringTransform: Case => Option[TransformedCase]
  ): TrialsImplementation[TransformedCase] =
    flatMap((caze: Case) =>
      new TrialsImplementation(FiltrationResult(filteringTransform(caze)))
    )

  override def filter(predicate: Case => Boolean): TrialsImplementation[Case] =
    flatMap((caze: Case) =>
      new TrialsImplementation(FiltrationResult(Some(caze).filter(predicate)))
    )

  override def flatMap[TransformedCase](
      step: Case => Trials[TransformedCase]
  ): TrialsImplementation[TransformedCase] = {
    val adaptedStep = (step andThen (_.generation))
      .asInstanceOf[Case => Generation[TransformedCase]]
    TrialsImplementation(generation flatMap adaptedStep)
  }

  override def supplyTo(recipe: String, consumer: Case => Unit): Unit = {
    val decisionStages = parseDecisionIndices(recipe)
    val reproducedCase = reproduce(decisionStages)

    try {
      consumer(reproducedCase)
    } catch {
      case exception: Throwable =>
        throw new TrialException(exception) {
          override def provokingCase: Case = reproducedCase

          override def recipe: String = decisionStages.asJson.spaces4
        }
    }
  }

  private def reproduce(decisionStages: DecisionStages): Case = {

    type DecisionIndicesContext[Caze] = State[DecisionStages, Caze]

    // NOTE: unlike the companion interpreter in `cases`,
    // this one has a relatively sane implementation.
    def interpreter: GenerationOperation ~> DecisionIndicesContext =
      new (GenerationOperation ~> DecisionIndicesContext) {
        override def apply[Case](
            generationOperation: GenerationOperation[Case]
        ): DecisionIndicesContext[Case] = {
          generationOperation match {
            case Choice(choices) =>
              for {
                decisionStages <- State.get[DecisionStages]
                Some((ChoiceOf(decisionIndex), remainingDecisionStages)) =
                  decisionStages.uncons
                _ <- State.set(remainingDecisionStages)
              } yield choices.drop(decisionIndex).head

            case Alternation(alternatives) =>
              for {
                decisionStages <- State.get[DecisionStages]
                Some((AlternativeOf(decisionIndex), remainingDecisionStages)) =
                  decisionStages.uncons
                _ <- State.set(remainingDecisionStages)
                result <- {
                  val chosenAlternative = alternatives.drop(decisionIndex).head
                  chosenAlternative.generation.foldMap(
                    interpreter
                  ) // Ahem. Could this be done without recursively interpreting?
                }
              } yield result

            case Factory(factory) =>
              for {
                decisionStages <- State.get[DecisionStages]
                Some((FactoryInputOf(input), remainingDecisionStages)) =
                  decisionStages.uncons
                _ <- State.set(remainingDecisionStages)
              } yield factory(input)

            // NOTE: pattern-match only on `Some`, as we are reproducing a case that by
            // dint of being reproduced, must have passed filtration the first time around.
            case FiltrationResult(Some(caze)) =>
              caze.pure[DecisionIndicesContext]
          }
        }
      }

    generation
      .foldMap(interpreter)
      .runA(decisionStages)
      .value
  }

  private def parseDecisionIndices(recipe: String): DecisionStages = {
    decode[DecisionStages](
      recipe
    ).right.get // TODO: what could possibly go wrong?
  }

<<<<<<< HEAD
  private def cases: Iterator[(DecisionIndices, Case)] = {
=======
  private def cases(limit: Int): Iterator[(DecisionStages, Case)] = {
>>>>>>> c2bf809f
    val randomBehaviour = new Random(734874)

    type DeferredOption[Case] = OptionT[Eval, Case]

    case class State(
        decisionStages: DecisionStages,
        multiplicity: Option[Int]
    ) {
      def update(decision: ChoiceOf, multiplicity: Int): State = copy(
        decisionStages = decisionStages :+ decision,
        multiplicity = this.multiplicity.map(_ * multiplicity)
      )

      def update(decision: AlternativeOf, multiplicity: Int): State = copy(
        decisionStages = decisionStages :+ decision,
        multiplicity = this.multiplicity.map(_ * multiplicity)
      )

      def update(decision: FactoryInputOf): State = copy(
        decisionStages = decisionStages :+ decision,
        multiplicity = None
      )
    }

    object State {
      val initial = new State(Dequeue.empty, Some(1))
    }

    type DecisionIndicesAndMultiplicity = (DecisionStages, Int)

    type StateUpdating[Case] =
      StateT[DeferredOption, State, Case]

    // NASTY HACK: what follows is a hacked alternative to using the reader monad whereby the injected
    // context is *mutable*, but at least it's buried in the interpreter for `GenerationOperation`, expressed
    // as a closure over `randomBehaviour`. The reified `FiltrationResult` values are also handled by the
    // interpreter too. If it's any consolation, it means that flat-mapping is stack-safe - although I'm not
    // entirely sure about alternation. Read 'em and weep!

    val depthLimit: Int = 100

    sealed trait Possibilities

    case class Choices(possibleIndices: LazyList[Int]) extends Possibilities

    case class Alternates(possibleIndices: LazyList[Int]) extends Possibilities

    val possibilitiesThatFollowSomeChoiceOfDecisionStages =
      mutable.Map.empty[DecisionStages, Possibilities]

    def interpreter(depth: Int): GenerationOperation ~> StateUpdating =
      new (GenerationOperation ~> StateUpdating) {
        override def apply[Case](
            generationOperation: GenerationOperation[Case]
        ): StateUpdating[Case] = if (depthLimit > depth)
          generationOperation match {
            case Choice(choices) =>
              val numberOfChoices = choices.size
              if (0 < numberOfChoices)
                for {
                  state <- StateT.get[DeferredOption, State]
                  index #:: remainingPossibleIndices =
                    possibilitiesThatFollowSomeChoiceOfDecisionStages.get(
                      state.decisionStages
                    ) match {
                      case Some(Choices(possibleIndices))
                          if possibleIndices.nonEmpty =>
                        possibleIndices
                      case _ =>
                        randomBehaviour
                          .buildRandomSequenceOfDistinctIntegersFromZeroToOneLessThan(
                            numberOfChoices
                          )
                    }
                  _ <- StateT.set[DeferredOption, State](
                    state.update(
                      ChoiceOf(index),
                      numberOfChoices
                    )
                  )
                } yield {
                  possibilitiesThatFollowSomeChoiceOfDecisionStages(
                    state.decisionStages
                  ) = Choices(remainingPossibleIndices)
                  choices(index)
                }
              else StateT.liftF(OptionT.none)

            case Alternation(alternatives) =>
              val numberOfAlternatives = alternatives.size
              if (0 < numberOfAlternatives) {
                for {
                  state <- StateT.get[DeferredOption, State]
                  index #:: remainingPossibleIndices =
                    possibilitiesThatFollowSomeChoiceOfDecisionStages.get(
                      state.decisionStages
                    ) match {
                      case Some(Alternates(possibleIndices))
                          if possibleIndices.nonEmpty =>
                        possibleIndices
                      case _ =>
                        randomBehaviour
                          .buildRandomSequenceOfDistinctIntegersFromZeroToOneLessThan(
                            numberOfAlternatives
                          )
                    }
                  _ <- StateT.set[DeferredOption, State](
                    state.update(
                      AlternativeOf(index),
                      numberOfAlternatives
                    )
                  )
                  result <-
                    alternatives(index).generation
                      .foldMap(
                        interpreter(
                          1 + depth
                        ) // Ahem. Could this be done without recursively interpreting?
                      )
                } yield {
                  possibilitiesThatFollowSomeChoiceOfDecisionStages(
                    state.decisionStages
                  ) = Alternates(remainingPossibleIndices)
                  result
                }
              } else StateT.liftF(OptionT.none)

            case Factory(factory) =>
              StateT { state =>
                val input = randomBehaviour.nextLong()

                OptionT.liftF(
                  Eval.now(
                    state.update(FactoryInputOf(input)) -> factory(input)
                  )
                )
              }

            case FiltrationResult(result) =>
              StateT.liftF(OptionT.fromOption(result))
          }
        else StateT.liftF(OptionT.none)
      }

    new Iterator[Option[(DecisionStages, Case)]] {
      var starvationCountdown: Int         = limit
      var numberOfUniqueCasesProduced: Int = 0
      val potentialDuplicates              = mutable.Set.empty[DecisionStages]

      override def hasNext: Boolean =
        numberOfUniqueCasesProduced < limit && 0 < starvationCountdown

      override def next(): Option[(DecisionStages, Case)] =
        generation
          .foldMap(interpreter(depth = 0))
          .run(State.initial)
          .value
          .value match {
          case Some((State(decisionStages, multiplicity), caze))
              if potentialDuplicates.add(decisionStages) =>
            numberOfUniqueCasesProduced += 1
            val remainingGap = limit - numberOfUniqueCasesProduced
            starvationCountdown =
              multiplicity.fold(remainingGap)(_ min remainingGap)
            Some(decisionStages -> caze)
          case _ => {
            starvationCountdown -= 1
            None
          }
        }

<<<<<<< HEAD
    var sampleSize: Int = 1

    new Iterator[(DecisionIndices, Case)] {
      val sampleQueue: mutable.Queue[(DecisionIndices, Case)] =
        mutable.Queue.empty
      val potentialDuplicates = mutable.Set.empty[DecisionIndices]

      private def resample(): Unit = {
        require(sampleQueue.isEmpty)

        generation.foldMap(interpreter).run.take(sampleSize).foreach {
          case item @ (decisionIndices, _) =>
            if (potentialDuplicates.add(decisionIndices)) {
              sampleQueue.enqueue(item)
            }
        }

        sampleSize *= 2
      }

      resample()

      override def hasNext: Boolean = sampleQueue.nonEmpty

      override def next(): (DecisionIndices, Case) = {
        val result = sampleQueue.dequeue()

        if (sampleQueue.isEmpty) {
          resample()
        }

        result
      }
    }
=======
    }.collect { case Some(caze) => caze }
>>>>>>> c2bf809f
  }
}<|MERGE_RESOLUTION|>--- conflicted
+++ resolved
@@ -323,11 +323,7 @@
     ).right.get // TODO: what could possibly go wrong?
   }
 
-<<<<<<< HEAD
-  private def cases: Iterator[(DecisionIndices, Case)] = {
-=======
   private def cases(limit: Int): Iterator[(DecisionStages, Case)] = {
->>>>>>> c2bf809f
     val randomBehaviour = new Random(734874)
 
     type DeferredOption[Case] = OptionT[Eval, Case]
@@ -382,94 +378,96 @@
       new (GenerationOperation ~> StateUpdating) {
         override def apply[Case](
             generationOperation: GenerationOperation[Case]
-        ): StateUpdating[Case] = if (depthLimit > depth)
-          generationOperation match {
-            case Choice(choices) =>
-              val numberOfChoices = choices.size
-              if (0 < numberOfChoices)
-                for {
-                  state <- StateT.get[DeferredOption, State]
-                  index #:: remainingPossibleIndices =
-                    possibilitiesThatFollowSomeChoiceOfDecisionStages.get(
+        ): StateUpdating[Case] =
+          if (depthLimit > depth)
+            generationOperation match {
+              case Choice(choices) =>
+                val numberOfChoices = choices.size
+                if (0 < numberOfChoices)
+                  for {
+                    state <- StateT.get[DeferredOption, State]
+                    index #:: remainingPossibleIndices =
+                      possibilitiesThatFollowSomeChoiceOfDecisionStages
+                        .get(
+                          state.decisionStages
+                        ) match {
+                        case Some(Choices(possibleIndices))
+                            if possibleIndices.nonEmpty =>
+                          possibleIndices
+                        case _ =>
+                          randomBehaviour
+                            .buildRandomSequenceOfDistinctIntegersFromZeroToOneLessThan(
+                              numberOfChoices
+                            )
+                      }
+                    _ <- StateT.set[DeferredOption, State](
+                      state.update(
+                        ChoiceOf(index),
+                        numberOfChoices
+                      )
+                    )
+                  } yield {
+                    possibilitiesThatFollowSomeChoiceOfDecisionStages(
                       state.decisionStages
-                    ) match {
-                      case Some(Choices(possibleIndices))
-                          if possibleIndices.nonEmpty =>
-                        possibleIndices
-                      case _ =>
-                        randomBehaviour
-                          .buildRandomSequenceOfDistinctIntegersFromZeroToOneLessThan(
-                            numberOfChoices
-                          )
-                    }
-                  _ <- StateT.set[DeferredOption, State](
-                    state.update(
-                      ChoiceOf(index),
-                      numberOfChoices
+                    ) = Choices(remainingPossibleIndices)
+                    choices(index)
+                  }
+                else StateT.liftF(OptionT.none)
+
+              case Alternation(alternatives) =>
+                val numberOfAlternatives = alternatives.size
+                if (0 < numberOfAlternatives) {
+                  for {
+                    state <- StateT.get[DeferredOption, State]
+                    index #:: remainingPossibleIndices =
+                      possibilitiesThatFollowSomeChoiceOfDecisionStages
+                        .get(
+                          state.decisionStages
+                        ) match {
+                        case Some(Alternates(possibleIndices))
+                            if possibleIndices.nonEmpty =>
+                          possibleIndices
+                        case _ =>
+                          randomBehaviour
+                            .buildRandomSequenceOfDistinctIntegersFromZeroToOneLessThan(
+                              numberOfAlternatives
+                            )
+                      }
+                    _ <- StateT.set[DeferredOption, State](
+                      state.update(
+                        AlternativeOf(index),
+                        numberOfAlternatives
+                      )
                     )
-                  )
-                } yield {
-                  possibilitiesThatFollowSomeChoiceOfDecisionStages(
-                    state.decisionStages
-                  ) = Choices(remainingPossibleIndices)
-                  choices(index)
-                }
-              else StateT.liftF(OptionT.none)
-
-            case Alternation(alternatives) =>
-              val numberOfAlternatives = alternatives.size
-              if (0 < numberOfAlternatives) {
-                for {
-                  state <- StateT.get[DeferredOption, State]
-                  index #:: remainingPossibleIndices =
-                    possibilitiesThatFollowSomeChoiceOfDecisionStages.get(
-                      state.decisionStages
-                    ) match {
-                      case Some(Alternates(possibleIndices))
-                          if possibleIndices.nonEmpty =>
-                        possibleIndices
-                      case _ =>
-                        randomBehaviour
-                          .buildRandomSequenceOfDistinctIntegersFromZeroToOneLessThan(
-                            numberOfAlternatives
-                          )
-                    }
-                  _ <- StateT.set[DeferredOption, State](
-                    state.update(
-                      AlternativeOf(index),
-                      numberOfAlternatives
-                    )
-                  )
-                  result <-
-                    alternatives(index).generation
+                    result <- alternatives(index).generation
                       .foldMap(
                         interpreter(
                           1 + depth
                         ) // Ahem. Could this be done without recursively interpreting?
                       )
-                } yield {
-                  possibilitiesThatFollowSomeChoiceOfDecisionStages(
-                    state.decisionStages
-                  ) = Alternates(remainingPossibleIndices)
-                  result
+                  } yield {
+                    possibilitiesThatFollowSomeChoiceOfDecisionStages(
+                      state.decisionStages
+                    ) = Alternates(remainingPossibleIndices)
+                    result
+                  }
+                } else StateT.liftF(OptionT.none)
+
+              case Factory(factory) =>
+                StateT { state =>
+                  val input = randomBehaviour.nextLong()
+
+                  OptionT.liftF(
+                    Eval.now(
+                      state.update(FactoryInputOf(input)) -> factory(input)
+                    )
+                  )
                 }
-              } else StateT.liftF(OptionT.none)
-
-            case Factory(factory) =>
-              StateT { state =>
-                val input = randomBehaviour.nextLong()
-
-                OptionT.liftF(
-                  Eval.now(
-                    state.update(FactoryInputOf(input)) -> factory(input)
-                  )
-                )
-              }
-
-            case FiltrationResult(result) =>
-              StateT.liftF(OptionT.fromOption(result))
-          }
-        else StateT.liftF(OptionT.none)
+
+              case FiltrationResult(result) =>
+                StateT.liftF(OptionT.fromOption(result))
+            }
+          else StateT.liftF(OptionT.none)
       }
 
     new Iterator[Option[(DecisionStages, Case)]] {
@@ -499,43 +497,6 @@
           }
         }
 
-<<<<<<< HEAD
-    var sampleSize: Int = 1
-
-    new Iterator[(DecisionIndices, Case)] {
-      val sampleQueue: mutable.Queue[(DecisionIndices, Case)] =
-        mutable.Queue.empty
-      val potentialDuplicates = mutable.Set.empty[DecisionIndices]
-
-      private def resample(): Unit = {
-        require(sampleQueue.isEmpty)
-
-        generation.foldMap(interpreter).run.take(sampleSize).foreach {
-          case item @ (decisionIndices, _) =>
-            if (potentialDuplicates.add(decisionIndices)) {
-              sampleQueue.enqueue(item)
-            }
-        }
-
-        sampleSize *= 2
-      }
-
-      resample()
-
-      override def hasNext: Boolean = sampleQueue.nonEmpty
-
-      override def next(): (DecisionIndices, Case) = {
-        val result = sampleQueue.dequeue()
-
-        if (sampleQueue.isEmpty) {
-          resample()
-        }
-
-        result
-      }
-    }
-=======
     }.collect { case Some(caze) => caze }
->>>>>>> c2bf809f
   }
 }