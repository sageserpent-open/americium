--- conflicted
+++ resolved
@@ -37,7 +37,6 @@
 }
 import fs2.{Pull, Stream as Fs2Stream}
 import org.rocksdb.Cache as _
-
 import _root_.java.util.Iterator as JavaIterator
 import _root_.java.util.function.Consumer
 import scala.annotation.tailrec
@@ -74,6 +73,8 @@
     Function[(DecisionStagesInReverseOrder, BigInt), Boolean]
   val potentialDuplicates =
     mutable.Set.empty[DecisionStagesInReverseOrder]
+  val deflatedScaleCache = mutable.Map.empty[(BigDecimal, Int), BigDecimal]
+
   protected val casesLimitStrategyFactory: CaseSupplyCycle => CasesLimitStrategy
   protected val complexityLimit: Int
   protected val shrinkageAttemptsLimit: Int
@@ -113,29 +114,9 @@
     Case
   ] with ScalaTrialsScaffolding.SupplyToSyntax[Case]
 
-<<<<<<< HEAD
   // Java-only API ...
   override def supplyTo(consumer: Consumer[Case]): Unit =
     supplyTo(consumer.accept)
-=======
-    @tailrec
-    final def appendInReverseOnTo(
-        partialResult: DecisionStages
-    ): DecisionStages = this match {
-      case NoDecisionStages          => partialResult
-      case _: InternedDecisionStages =>
-        Option(
-          nonEmptyToAndFromInternedDecisionStages.inverse().get(this)
-        ) match {
-          case Some(
-                NonEmptyDecisionStages(latestDecision, previousDecisions)
-              ) =>
-            previousDecisions.appendInReverseOnTo(
-              latestDecision :: partialResult
-            )
-        }
-    }
->>>>>>> c326c77f
 
   // Scala-only API ...
   override def supplyTo(consumer: Case => Unit): Unit = {
@@ -172,32 +153,9 @@
       : CrossApiIterator[TestIntegrationContext[Case]] =
     CrossApiIterator.from(lazyListOfTestIntegrationContexts().iterator)
 
-<<<<<<< HEAD
   override def asIterator(): JavaIterator[Case] with ScalaIterator[Case] =
     CrossApiIterator.from(
       lazyListOfTestIntegrationContexts().map(_.caze).iterator
-=======
-  val deflatedScaleCache = mutable.Map.empty[(BigDecimal, Int), BigDecimal]
-
-  private def cases(
-      complexityLimit: Int,
-      randomBehaviour: Random,
-      scaleDeflationLevel: Option[Int],
-      shrinkageIsImproving: ShrinkageIsImproving,
-      decisionStagesToGuideShrinkage: Option[DecisionStages],
-      shrinkageAttemptIndex: Int,
-      cycleIndex: Int
-  ): (
-      Fs2Stream[SyncIO, CaseData],
-      InlinedCaseFiltration
-  ) = {
-    scaleDeflationLevel.foreach(level =>
-      require(
-        (minimumScaleDeflationLevel to maximumScaleDeflationLevel).contains(
-          level
-        )
-      )
->>>>>>> c326c77f
     )
 
   private def lazyListOfTestIntegrationContexts()
@@ -283,7 +241,6 @@
       val randomBehaviour =
         if (nonDeterministic) new Random else new Random(seed)
 
-<<<<<<< HEAD
       def shrink(
           caseData: CaseData,
           throwable: Throwable,
@@ -303,59 +260,6 @@
         ) raiseTrialException(throwable, caseData)
         else {
           require(shrinkageAttemptsLimit > shrinkageAttemptIndex)
-=======
-    def deflatedScale(maximumScale: BigDecimal, level: Int): BigDecimal =
-      deflatedScaleCache.getOrElseUpdate(
-        maximumScale -> level, {
-          if (maximumScale <= Double.MaxValue)
-            maximumScale / Math.pow(
-              maximumScale.toDouble,
-              level.toDouble / maximumScaleDeflationLevel
-            )
-          else {
-            deflatedScale(Double.MaxValue, level) * deflatedScale(
-              maximumScale / Double.MaxValue,
-              level
-            )
-          }
-        }
-      )
-
-    def interpretFactory[Case](
-        factory: CaseFactory[Case]
-    ): StateUpdating[Case] = {
-      StateT
-        .get[Option, State]
-        .flatMap(state =>
-          state.decisionStagesToGuideShrinkage match {
-            case Some(
-                  FactoryInputOf(guideInput) :: remainingGuidance
-                )
-                if (remainingGuidance.forall(_ match {
-                  case _: FactoryInputOf => false
-                  case _: ChoiceOf       => true
-                }) || 1 < randomBehaviour
-                  .chooseAnyNumberFromOneTo(
-                    1 + remainingGuidance
-                      .filter(_ match {
-                        case _: FactoryInputOf => true
-                        case _: ChoiceOf       => false
-                      })
-                      .size
-                  )) && factory.lowerBoundInput <= guideInput && factory.upperBoundInput >= guideInput =>
-              // Guided shrinkage - can choose a factory input somewhere between
-              // the one in the guidance decision stages and the shrinkage
-              // target's value.
-              val input: BigInt =
-                (BigDecimal(factory.maximallyShrunkInput) + randomBehaviour
-                  .nextDouble() * BigDecimal(
-                  guideInput - factory.maximallyShrunkInput
-                )).setScale(
-                  0,
-                  BigDecimal.RoundingMode.HALF_EVEN
-                ).rounded
-                  .toBigInt
->>>>>>> c326c77f
 
           val numberOfDecisionStages =
             caseData.decisionStagesInReverseOrder.size
@@ -535,9 +439,9 @@
           .flatMap { connection =>
             val singleTestIntegrationContext = Fs2Stream
               .eval(SyncIO {
-                val recipe = connection.recipeFromRecipeHash(recipeHash)
-
-                testIntegrationContextReproducing(recipe)
+                testIntegrationContextReproducing(
+                  connection.recipeFromRecipeHash(recipeHash)
+                )
               })
             carryOnButSwitchToShrinkageApproachOnCaseFailure(
               singleTestIntegrationContext
@@ -712,24 +616,22 @@
       else StateT.liftF(None)
     }
 
-    def deflatedScale(maximumScale: BigDecimal, level: Int): BigDecimal = {
-      import SupplyToSyntaxSkeletalImplementation.cache
-      import scalacache.modes.sync.*
-
-      caching[Id, BigDecimal](maximumScale -> level)(None) {
-        if (maximumScale <= Double.MaxValue)
-          maximumScale / Math.pow(
-            maximumScale.toDouble,
-            level.toDouble / maximumScaleDeflationLevel
-          )
-        else {
-          deflatedScale(Double.MaxValue, level) * deflatedScale(
-            maximumScale / Double.MaxValue,
-            level
-          )
+    def deflatedScale(maximumScale: BigDecimal, level: Int): BigDecimal =
+      deflatedScaleCache.getOrElseUpdate(
+        maximumScale -> level, {
+          if (maximumScale <= Double.MaxValue)
+            maximumScale / Math.pow(
+              maximumScale.toDouble,
+              level.toDouble / maximumScaleDeflationLevel
+            )
+          else {
+            deflatedScale(Double.MaxValue, level) * deflatedScale(
+              maximumScale / Double.MaxValue,
+              level
+            )
+          }
         }
-      }
-    }
+      )
 
     def interpretFactory[Case](
         factory: CaseFactory[Case]
@@ -790,32 +692,8 @@
                   val maximallyShrunkInput: BigDecimal =
                     BigDecimal(factory.maximallyShrunkInput)
 
-<<<<<<< HEAD
                   val maximumScale: BigDecimal =
                     upperBoundInput - lowerBoundInput
-=======
-          val mainProcessing = cases(
-            numberOfDecisionStages,
-            randomBehaviour,
-            scaleDeflationLevel = Some(scaleDeflationLevel),
-            shrinkageIsImproving = {
-              case (decisionStagesInReverseOrder, factoryInputsCost) =>
-                decisionStagesInReverseOrder.size < caseData.decisionStagesInReverseOrder.size || (factoryInputsCost <= caseData.cost)
-            },
-            decisionStagesToGuideShrinkage = Option.when(
-              0 < numberOfShrinksInPanicModeIncludingThisOne
-            )(caseData.decisionStagesInReverseOrder.reverse),
-            shrinkageAttemptIndex = shrinkageAttemptIndex,
-            cycleIndex = cycleIndex
-          ) match {
-            case (cases, inlinedCaseFiltration) =>
-              cases.flatMap { case potentialShrunkCaseData =>
-                Fs2Stream.emit(
-                  TestIntegrationContextImplementation[Case](
-                    caze = potentialShrunkCaseData.caze,
-                    caseFailureReporting =
-                      (throwableFromPotentialShrunkCase: Throwable) => {
->>>>>>> c326c77f
 
                   if (
                     scaleDeflationLevel.fold(true)(
@@ -988,7 +866,6 @@
           if (casesLimitStrategy.moreToDo())
             Fs2Stream
               .eval(SyncIO {
-<<<<<<< HEAD
                 generation
                   .foldMap(interpreter())
                   .run(State.initial) match {
@@ -1011,11 +888,6 @@
 
                     None
                 }
-=======
-                testIntegrationContextReproducing(
-                  connection.recipeFromRecipeHash(recipeHash)
-                )
->>>>>>> c326c77f
               })
               .collect { case Some(caze) => caze } ++ emitCases()
           else Fs2Stream.empty
