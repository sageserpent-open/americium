--- conflicted
+++ resolved
@@ -77,11 +77,9 @@
 
     <Case> Trials<ImmutableList<Case>> lists(List<Trials<Case>> listOfTrials);
 
-<<<<<<< HEAD
+    Trials<Integer> complexities();
+
     <Case> Trials<Case> stream(CaseFactory<Case> caseFactory);
-=======
-    Trials<Integer> complexities();
->>>>>>> 2888cf18
 
     /**
      * Produce a trials instance that stream cases from a factory.
