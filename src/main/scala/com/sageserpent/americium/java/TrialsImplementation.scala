--- conflicted
+++ resolved
@@ -299,12 +299,8 @@
         (input >> (JavaLong.SIZE / JavaByte.SIZE - 1)).toByte
       )
 
-<<<<<<< HEAD
-    override def integers: TrialsImplementation[Int] = streamLegacy(_.hashCode)
-=======
     override def integers: TrialsImplementation[Int] =
       longs.map(_ max Int.MinValue).map(_ min Int.MaxValue).map(_.toInt)
->>>>>>> 867e7a29
 
     override def longs: TrialsImplementation[Long] = streamLegacy(identity)
 
