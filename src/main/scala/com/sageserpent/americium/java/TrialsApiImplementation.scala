--- conflicted
+++ resolved
@@ -1,9 +1,6 @@
 package com.sageserpent.americium.java
 import com.google.common.collect.ImmutableList
-import com.sageserpent.americium.java.{
-  Trials as JavaTrials,
-  TrialsApi as JavaTrialsApi
-}
+import com.sageserpent.americium.java.Trials as JavaTrials
 import com.sageserpent.americium.{CommonApi, Trials, TrialsImplementation}
 
 import _root_.java.lang.{
@@ -20,14 +17,7 @@
 import java.time.Instant
 import scala.jdk.CollectionConverters.*
 
-<<<<<<< HEAD
-trait TrialsApiImplementation
-    extends CommonApi
-    with TrialsApiWart
-    with JavaTrialsApi {
-=======
 trait TrialsApiImplementation extends CommonApi with TrialsApiWart {
->>>>>>> 25b931c1
 
   override def delay[Case](
       delayed: Supplier[JavaTrials[Case]]
