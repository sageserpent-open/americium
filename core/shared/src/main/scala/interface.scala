package magnolia

import language.higherKinds
import scala.annotation.tailrec

/** represents a subtype of a sealed trait
  *
  *  @tparam Typeclass  type constructor for the typeclass being derived
  *  @tparam Type       generic type of this parameter */
trait Subtype[Typeclass[_], Type] {

  /** the type of subtype */
  type SType <: Type

  /** the [[TypeName]] of the subtype
    *
    *  This is the full name information for the type of subclass. */
  def typeName: TypeName

  /** the typeclass instance associated with this subtype
    *
    *  This is the instance of the type `Typeclass[SType]` which will have been discovered by
    *  implicit search, or derived by Magnolia. */
  def typeclass: Typeclass[SType]

  /** partial function defined the subset of values of `Type` which have the type of this subtype */
  def cast: PartialFunction[Type, SType]
}

/** represents a parameter of a case class
  *
  *  @tparam Typeclass  type constructor for the typeclass being derived
  *  @tparam Type       generic type of this parameter */
trait Param[Typeclass[_], Type] {

  /** the type of the parameter being represented
    *
    *  For example, for a case class,
    *  <pre>
    *  case class Person(name: String, age: Int)
    *  </pre>
    *  the [[Param]] instance corresponding to the `age` parameter would have a [[PType]] equal to
    *  the type [[scala.Int]]. However, in practice, this type will never be universally quantified.
    */
  type PType

  /** the name of the parameter */
  def label: String

  /** flag indicating a repeated (aka. vararg) parameter
    *
    * For example, for a case class,
    * <pre>
    * case class Account(id: String, emails: String*)
    * </pre>
    * the [[Param]] instance corresponding to the `emails` parameter would be `repeated` and have a
    * [[PType]] equal to the type `Seq[String]`. Note that only the last parameter of a case class
    * can be repeated. */
  def repeated: Boolean

  /** the typeclass instance associated with this parameter
    *
    *  This is the instance of the type `Typeclass[PType]` which will have been discovered by
    *  implicit search, or derived by Magnolia.
    *
    *  Its type is existentially quantified on this [[Param]] instance, and depending on the
    *  nature of the particular typeclass, it may either accept or produce types which are also
    *  existentially quantified on this same [[Param]] instance. */
  def typeclass: Typeclass[PType]

  /** provides the default value for this parameter, as defined in the case class constructor */
  def default: Option[PType]

  /** dereferences a value of the case class type, `Type`, to access the value of the parameter
    *  being represented
    *
    *  When programming generically, against an unknown case class, with unknown parameter names
    *  and types, it is not possible to directly access the parameter values without reflection,
    *  which is undesirable. This method, whose implementation is provided by the Magnolia macro,
    *  will dereference a case class instance to access the parameter corresponding to this
    *  [[Param]].
    *
    *  Whilst the type of the resultant parameter value cannot be universally known at the use, its
    *  type will be existentially quantified on this [[Param]] instance, and the return type of the
    *  corresponding `typeclass` method will be existentially quantified on the same value. This is
    *  sufficient for the compiler to determine that the two values are compatible, and the value may
    *  be applied to the typeclass (in whatever way that particular typeclass provides).
    *
    *  @param param  the instance of the case class to be dereferenced
    *  @return  the parameter value */
  def dereference(param: Type): PType
}

/** represents a case class or case object and the context required to construct a new typeclass
  *  instance corresponding to it
  *
  *  Instances of [[CaseClass]] provide access to all of the parameters of the case class, the full
  *  name of the case class type, and a boolean to determine whether the type is a case class or case
  *  object.
  *
  *  @param typeName         the name of the case class
  *  @param isObject         true only if this represents a case object rather than a case class
  *  @param parametersArray  an array of [[Param]] values for this case class
  *  @tparam Typeclass  type constructor for the typeclass being derived
  *  @tparam Type       generic type of this parameter */
abstract class CaseClass[Typeclass[_], Type] private[magnolia] (
  val typeName: TypeName,
  val isObject: Boolean,
  val isValueClass: Boolean,
  parametersArray: Array[Param[Typeclass, Type]]
) {

  /** constructs a new instance of the case class type
    *
    *  This method will be implemented by the Magnolia macro to make it possible to construct
    *  instances of case classes generically in user code, that is, without knowing their type
    *  concretely.
    *
    *  To construct a new case class instance, the method takes a lambda which defines how each
    *  parameter in the new case class should be constructed. See the [[Param]] class for more
    *  information on constructing parameter values from a [[Param]] instance.
    *
    *  @param makeParam  lambda for converting a generic [[Param]] into the value to be used for
    *                    this parameter in the construction of a new instance of the case class
    *  @return  a new instance of the case class */
  final def construct[Return](makeParam: Param[Typeclass, Type] => Return): Type =
    rawConstruct(parameters map makeParam)

  /** constructs a new instance of the case class type
    *
    *  Like [[construct]] this method is implemented by Magnolia and let's you construct case class
    *  instances generically in user code, without knowing their type concretely.
    *
    *  `rawConstruct`, however, is more low-level in that it expects you to provide a [[Seq]]
    *  containing all the field values for the case class type, in order and with the correct types.
    *
    * @param fieldValues contains the field values for the case class instance to be constructed,
    *                    in order and with the correct types.
    *  @return  a new instance of the case class
    *  @throws  IllegalArgumentException if the size of `paramValues` differs from the size of [[parameters]] */
  def rawConstruct(fieldValues: Seq[Any]): Type

  /** a sequence of [[Param]] objects representing all of the parameters in the case class
    *
    *  For efficiency, this sequence is implemented by an `Array`, but upcast to a
    *  [[scala.collection.Seq]] to hide the mutable collection API. */
  final def parameters: Seq[Param[Typeclass, Type]] = parametersArray
}

/** represents a sealed trait and the context required to construct a new typeclass instance
  *  corresponding to it
  *
  *  Instances of `SealedTrait` provide access to all of the component subtypes of the sealed trait
  *  which form a coproduct, and to the fully-qualified name of the sealed trait.
  *
  *  @param typeName       the name of the sealed trait
  *  @param subtypesArray  an array of [[Subtype]] instances for each subtype in the sealed trait
  *  @tparam Typeclass  type constructor for the typeclass being derived
  *  @tparam Type             generic type of this parameter */
final class SealedTrait[Typeclass[_], Type](val typeName: TypeName,
                                            subtypesArray: Array[Subtype[Typeclass, Type]]) {

  /** a sequence of all the subtypes of this sealed trait */
  def subtypes: Seq[Subtype[Typeclass, Type]] = subtypesArray

  /** convenience method for delegating typeclass application to the typeclass corresponding to the
    *  subtype of the sealed trait which matches the type of the `value`
    *
    *  @tparam Return  the return type of the lambda, which should be inferred
    *  @param value   the instance of the generic type whose value should be used to match on a
    *                 particular subtype of the sealed trait
    *  @param handle  lambda for applying the value to the typeclass for the particular subtype which
    *                 matches
    *  @return  the result of applying the `handle` lambda to subtype of the sealed trait which
    *           matches the parameter `value` */
  def dispatch[Return](value: Type)(handle: Subtype[Typeclass, Type] => Return): Return = {
    @tailrec def rec(ix: Int): Return =
      if (ix < subtypesArray.length) {
        val sub = subtypesArray(ix)
        if (sub.cast.isDefinedAt(value)) handle(sub) else rec(ix + 1)
      } else throw new IllegalArgumentException(s"The given value `$value` is not a sub type of `$typeName`")
    rec(0)
  }
}

/**
  * Provides the different parts of a type's class name.
  */
<<<<<<< HEAD
final case class TypeName(ownerName: String, short: String) {
  def full: String = s"$ownerName.$short"
}

/**
  * This annotation can be attached to the implicit `gen` method of a type class companion,
  * which is implemented by the `Magnolia.gen` macro.
  * It causes magnolia to dump the macro-generated code to the console during compilation.
  *
  * @param typeNamePart If non-empty restricts the output generation to types
  *                     whose full name contains the given [[String]]
  */
final class debug(typeNamePart: String = "") extends scala.annotation.StaticAnnotation
=======
final case class TypeName(owner: String, short: String) {
  def full: String = s"$owner.$short"
}
>>>>>>> 235f2ddd
<|MERGE_RESOLUTION|>--- conflicted
+++ resolved
@@ -186,9 +186,8 @@
 /**
   * Provides the different parts of a type's class name.
   */
-<<<<<<< HEAD
-final case class TypeName(ownerName: String, short: String) {
-  def full: String = s"$ownerName.$short"
+final case class TypeName(owner: String, short: String) {
+  def full: String = s"$owner.$short"
 }
 
 /**
@@ -199,9 +198,4 @@
   * @param typeNamePart If non-empty restricts the output generation to types
   *                     whose full name contains the given [[String]]
   */
-final class debug(typeNamePart: String = "") extends scala.annotation.StaticAnnotation
-=======
-final case class TypeName(owner: String, short: String) {
-  def full: String = s"$owner.$short"
-}
->>>>>>> 235f2ddd
+final class debug(typeNamePart: String = "") extends scala.annotation.StaticAnnotation